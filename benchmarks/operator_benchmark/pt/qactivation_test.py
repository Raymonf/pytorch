from __future__ import absolute_import
from __future__ import division
from __future__ import print_function
from __future__ import unicode_literals

import torch
import torch.nn.quantized as nnq

import operator_benchmark as op_bench

r"""Microbenchmarks for the quantized activations."""

qactivation_long_configs = op_bench.cross_product_configs(
    dims=(
        # VGG-16 relu's with original shape: (-1, 3, 224, 224)
        ( 64, 224, 224),  # ReLU-1   # noqa
        (128, 112, 112),  # ReLU-6   # noqa
        (256,  56,  56),  # ReLU-11  # noqa
        (512,  28,  28),  # ReLU-18  # noqa
        (512,  14,  14),  # ReLU-25  # noqa
        # Batch = 16
        (16,  64, 224, 224),  # ReLU-1   # noqa
        (16, 128, 112, 112),  # ReLU-6   # noqa
        (16, 256,  56,  56),  # ReLU-11  # noqa
        (16, 512,  28,  28),  # ReLU-18  # noqa
        (16, 512,  14,  14),  # ReLU-25  # noqa
    ),
    contig=(False, True),
    inplace=(False, True),
    dtype=(torch.quint8,),
    tags=('long',)
)

qactivation_short_configs = op_bench.cross_product_configs(
    dims=((3, 4, 5),      # Rank=3
          (2, 3, 4, 5)),  # Rank=4,
    contig=(False,),
    inplace=(False,),
    dtype=(torch.quint8, torch.qint8, torch.qint32),
    tags=('short',)
)

qactivation_ops = op_bench.op_list(
    attrs=(
        ('relu', nnq.ReLU),
        ('relu6', nnq.ReLU6),
<<<<<<< HEAD
        ('functional.gelu', nnq.functional.gelu),
=======
        ('functional.hardtanh', nnq.functional.hardtanh),
>>>>>>> 12fb8148
    ),
    attr_names=('op_name', 'op_func'),
)


class QActivationBenchmarkBase(op_bench.TorchBenchmarkBase):
    r"""Base class for all the activations."""
    def _setup(self, dims, contig, dtype):
        # Input
        f_input = (torch.rand(*dims) - 0.5) * 256
        scale = 1.0
        zero_point = 0

        # Quantize the tensor
        self.q_input = torch.quantize_per_tensor(f_input, scale=scale,
                                                 zero_point=zero_point,
                                                 dtype=dtype)
        if not contig:
            # Make non-contiguous
            new_shape = list(range(self.q_input.ndim))[::-1]
            self.q_input = self.q_input.permute(new_shape)

    def init(self, dims, contig, inplace, dtype, op_func):
        self._setup(dims, contig, dtype)
        self.qop = op_func

    def forward(self):
        return self.qop(self.q_input)


op_bench.generate_pt_tests_from_op_list(qactivation_ops,
                                        qactivation_short_configs + qactivation_long_configs,
                                        QActivationBenchmarkBase)

if __name__ == "__main__":
    op_bench.benchmark_runner.main()<|MERGE_RESOLUTION|>--- conflicted
+++ resolved
@@ -44,11 +44,8 @@
     attrs=(
         ('relu', nnq.ReLU),
         ('relu6', nnq.ReLU6),
-<<<<<<< HEAD
+        ('functional.hardtanh', nnq.functional.hardtanh),
         ('functional.gelu', nnq.functional.gelu),
-=======
-        ('functional.hardtanh', nnq.functional.hardtanh),
->>>>>>> 12fb8148
     ),
     attr_names=('op_name', 'op_func'),
 )
