#pragma once

#include <torch/csrc/jit/ir/ir.h>
#include <torch/csrc/jit/ir/subgraph_matcher.h>
#include <torch/csrc/jit/passes/subgraph_rewrite.h>
#include <string>
#include <unordered_map>

namespace torch {
namespace jit {

struct QuantFusionInfo {
  std::string quantized_op_name;
  std::string pattern;
  std::string replacement;
  std::function<
      bool(const Match&, const std::unordered_map<std::string, Value*>&)>
      filter =
          [](const Match&, const std::unordered_map<std::string, Value*>&) {
            return true;
          };
};

std::vector<QuantFusionInfo> quant_fusion_pattern_and_replacements() {
  // aten::conv2d
  std::string conv2d = R"(
graph(%a_quant, %packed_params, %r_scale, %r_zero_point, %r_dtype, %stride, %padding, %dilation, %groups):
        %a_dequant = aten::dequantize(%a_quant)
        %w_quant : Tensor, %b : Tensor? = quantized::conv2d_unpack(%packed_params)
        %w_dequant = aten::dequantize(%w_quant)
        %r = aten::conv2d(%a_dequant, %w_dequant, %b, %stride, %padding, %dilation, %groups)
        %r_quant = aten::quantize_per_tensor(%r, %r_scale, %r_zero_point, %r_dtype)
        return (%r_quant) )";

<<<<<<< HEAD
  // quantized::conv2d
  std::string quantized_conv2d = R"(
graph(%a_quant, %packed_params, %r_scale, %r_zero_point, %r_dtype, %stride, %padding, %dilation, %groups):
        %r_quant = quantized::conv2d(%a_quant, %packed_params, %r_scale, %r_zero_point)
        return (%r_quant) )";

  // aten::conv3d
  std::string conv3d = R"(
graph(%a_quant, %packed_params, %r_scale, %r_zero_point, %r_dtype, %stride, %padding, %dilation, %groups):
        %a_dequant = aten::dequantize(%a_quant)
        %w_quant : Tensor, %b : Tensor? = quantized::conv3d_unpack(%packed_params)
        %w_dequant = aten::dequantize(%w_quant)
        %r = aten::conv3d(%a_dequant, %w_dequant, %b, %stride, %padding, %dilation, %groups)
        %r_quant = aten::quantize_per_tensor(%r, %r_scale, %r_zero_point, %r_dtype)
        return (%r_quant) )";

  // quantized::conv3d
  std::string quantized_conv3d = R"(
graph(%a_quant, %packed_params, %r_scale, %r_zero_point, %r_dtype, %stride, %padding, %dilation, %groups):
        %r_quant = quantized::conv3d(%a_quant, %packed_params, %r_scale, %r_zero_point)
        return (%r_quant) )";

  // aten::conv2d - aten::relu
=======
>>>>>>> 42fc6d44
  std::string conv2d_relu = R"(
graph(%a_quant, %packed_params, %r_scale, %r_zero_point, %r_dtype, %stride, %padding, %dilation, %groups):
        %a_dequant = aten::dequantize(%a_quant)
        %w_quant : Tensor, %b : Tensor? = quantized::conv2d_unpack(%packed_params)
        %w_dequant = aten::dequantize(%w_quant)
        %conv_out = aten::conv2d(%a_dequant, %w_dequant, %b, %stride, %padding, %dilation, %groups)
        %r = aten::relu(%conv_out)
        %r_quant = aten::quantize_per_tensor(%r, %r_scale, %r_zero_point, %r_dtype)
        return (%r_quant) )";

  // aten::conv2d - aten::relu_
  std::string conv2d_inplace_relu = R"(
graph(%a_quant, %packed_params, %r_scale, %r_zero_point, %r_dtype, %stride, %padding, %dilation, %groups):
        %a_dequant = aten::dequantize(%a_quant)
        %w_quant : Tensor, %b : Tensor? = quantized::conv2d_unpack(%packed_params)
        %w_dequant = aten::dequantize(%w_quant)
        %conv_out = aten::conv2d(%a_dequant, %w_dequant, %b, %stride, %padding, %dilation, %groups)
        %r = aten::relu_(%conv_out)
        %r_quant = aten::quantize_per_tensor(%r, %r_scale, %r_zero_point, %r_dtype)
        return (%r_quant) )";

<<<<<<< HEAD
  // quantized::conv2d_relu
=======
  // quantized::conv2d
  std::string quantized_conv2d = R"(
graph(%a_quant, %packed_params, %r_scale, %r_zero_point, %r_dtype, %stride, %padding, %dilation, %groups):
        %r_quant = quantized::conv2d(%a_quant, %packed_params, %stride, %padding, %dilation, %groups, %r_scale, %r_zero_point)
        return (%r_quant) )";

>>>>>>> 42fc6d44
  std::string quantized_conv2d_relu = R"(
graph(%a_quant, %packed_params, %r_scale, %r_zero_point, %r_dtype, %stride, %padding, %dilation, %groups):
        %r_quant = quantized::conv2d_relu(%a_quant, %packed_params, %r_scale, %r_zero_point)
        return (%r_quant) )";

  // aten::conv3d
  std::string conv3d = R"(
graph(%a_quant, %packed_params, %r_scale, %r_zero_point, %r_dtype, %stride, %padding, %dilation, %groups):
        %a_dequant = aten::dequantize(%a_quant)
        %w_quant : Tensor, %b : Tensor? = quantized::conv3d_unpack(%packed_params)
        %w_dequant = aten::dequantize(%w_quant)
        %r = aten::conv3d(%a_dequant, %w_dequant, %b, %stride, %padding, %dilation, %groups)
        %r_quant = aten::quantize_per_tensor(%r, %r_scale, %r_zero_point, %r_dtype)
        return (%r_quant) )";

  // quantized::conv3d
  std::string quantized_conv3d = R"(
graph(%a_quant, %packed_params, %r_scale, %r_zero_point, %r_dtype, %stride, %padding, %dilation, %groups):
        %r_quant = quantized::conv3d(%a_quant, %packed_params, %stride, %padding, %dilation, %groups, %r_scale, %r_zero_point)
        return (%r_quant) )";

  std::string add_relu = R"(
graph(%a_quant, %b_quant, %scale, %zero_point, %dtype):
         %alpha = prim::Constant[value=1]()
         %a_dequant = aten::dequantize(%a_quant)
         %b_dequant = aten::dequantize(%b_quant)
         %r_add = aten::add_(%a_dequant, %b_dequant, %alpha)
         %r_relu = aten::relu(%r_add)
         %r = aten::quantize_per_tensor(%r_relu, %scale, %zero_point, %dtype)
         return (%r) )";

  std::string add_inplace_relu = R"(
graph(%a_quant, %b_quant, %scale, %zero_point, %dtype):
         %alpha = prim::Constant[value=1]()
         %a_dequant = aten::dequantize(%a_quant)
         %b_dequant = aten::dequantize(%b_quant)
         %r_add = aten::add_(%a_dequant, %b_dequant, %alpha)
         %r_relu = aten::relu_(%r_add)
         %r = aten::quantize_per_tensor(%r_relu, %scale, %zero_point, %dtype)
         return (%r) )";

  std::string quantized_add_relu = R"(
graph(%a_quant, %b_quant, %scale, %zero_point, %dtype):
         %r = quantized::add_relu(%a_quant, %b_quant, %scale, %zero_point)
         return (%r) )";

  // aten::linear
  std::string linear = R"(
graph(%packed_params, %a_quant, %r_scale, %r_zero_point, %r_dtype):
        %a_dequant = aten::dequantize(%a_quant)
        %w_quant : Tensor, %b : Tensor? = quantized::linear_unpack(%packed_params)
        %w_dequant = aten::dequantize(%w_quant)
        %r = aten::linear(%a_dequant, %w_dequant, %b)
        %r_quant = aten::quantize_per_tensor(%r, %r_scale, %r_zero_point, %r_dtype)
        return (%r_quant) )";

  // quantized::linear
  std::string quantized_linear = R"(
graph(%packed_params, %a_quant, %r_scale, %r_zero_point, %r_dtype):
        %r = quantized::linear(%a_quant, %packed_params, %r_scale, %r_zero_point)
        return (%r) )";

  std::string cat = R"(
graph(%input_quant, %dim, %r_scale, %r_zero_point, %r_dtype):
        %input_dequant = aten::dequantize(%input_quant)
        %r = aten::cat(%input_dequant, %dim)
        %r_quant = aten::quantize_per_tensor(%r, %r_scale, %r_zero_point, %r_dtype)
        return (%r_quant) )";

  std::string quantized_cat = R"(
graph(%input_quant, %dim, %r_scale, %r_zero_point, %r_dtype):
         %r_quant = quantized::cat(%input_quant, %dim, %r_scale, %r_zero_point)
         return (%r_quant) )";

  // aten::add
  std::string add = R"(
graph(%a_quant, %b_quant, %alpha, %scale, %zero_point, %dtype):
         %a_dequant = aten::dequantize(%a_quant)
         %b_dequant = aten::dequantize(%b_quant)
         %r_add = aten::add(%a_dequant, %b_dequant, %alpha)
         %r = aten::quantize_per_tensor(%r_add, %scale, %zero_point, %dtype)
         return (%r) )";

  // TODO: add %dtype after when https://github.com/pytorch/pytorch/issues/34351
  // is fixed
  // quantized::add
  std::string quantized_add = R"(
graph(%a_quant, %b_quant, %alpha, %scale, %zero_point, %dtype):
         %r = quantized::add(%a_quant, %b_quant, %scale, %zero_point)
         return (%r) )";

  auto add_filter = [](const Match& match,
                       const std::unordered_map<std::string, Value*>& vmap) {
    const auto& match_vmap = match.values_map;
    auto alpha = toIValue(match_vmap.at(vmap.at("alpha")));
    return alpha && alpha->isInt() && alpha->toInt() == 1;
  };

  // aten::add_
  std::string inplace_add = R"(
graph(%a_quant, %b_quant, %alpha, %scale, %zero_point, %dtype):
         %a_dequant = aten::dequantize(%a_quant)
         %b_dequant = aten::dequantize(%b_quant)
         %r_add = aten::add_(%a_dequant, %b_dequant, %alpha)
         %r = aten::quantize_per_tensor(%r_add, %scale, %zero_point, %dtype)
         return (%r) )";

  // quantized::add_scalar
  std::string add_scalar = R"(
graph(%a_quant, %b_scalar, %alpha):
         %a_dequant = aten::dequantize(%a_quant)
         %r = aten::add(%a_dequant, %b_scalar, %alpha)
         return (%r) )";

  std::string quantized_add_scalar = R"(
graph(%a_quant, %b_scalar, %alpha):
         %r = quantized::add_scalar(%a_quant, %b_scalar)
         return (%r) )";

  // filter that checks %alpha is constant 1 and %b_scalar is a scalar
  auto add_scalar_filter =
      [](const Match& match,
         const std::unordered_map<std::string, Value*>& vmap) {
        const auto& match_vmap = match.values_map;
        auto alpha = toIValue(match_vmap.at(vmap.at("alpha")));
        auto b_scalar = match_vmap.at(vmap.at("b_scalar"));
        return alpha && alpha->isInt() && alpha->toInt() == 1 &&
            b_scalar->type()->isSubtypeOf(NumberType::get());
      };

  // quantized::add_scalar_out
  std::string add_scalar_out = R"(
graph(%a_quant, %b_scalar, %alpha):
         %a_dequant = aten::dequantize(%a_quant)
         %r = aten::add_(%a_dequant, %b_scalar, %alpha)
         return (%r) )";

  std::string quantized_add_scalar_out = R"(
graph(%a_quant, %b_scalar, %alpha):
         %r = quantized::add_scalar_out(%a_quant, %b_scalar, %a_quant)
         return (%r) )";

  // quantized::add_scalar_relu
  std::string add_scalar_relu = R"(
graph(%a_quant, %b_scalar, %alpha):
         %a_dequant = aten::dequantize(%a_quant)
         %r_add = aten::add(%a_dequant, %b_scalar, %alpha)
         %r = aten::relu(%r_add)
         return (%r) )";

  std::string quantized_add_scalar_relu = R"(
graph(%a_quant, %b_scalar, %alpha):
         %r = quantized::add_scalar_relu(%a_quant, %b_scalar)
         return (%r) )";

  // quantized::add_scalar_relu_out
  std::string add_scalar_relu_out = R"(
graph(%a_quant, %b_scalar, %alpha):
         %a_dequant = aten::dequantize(%a_quant)
         %r_add = aten::add_(%a_dequant, %b_scalar, %alpha)
         %r = aten::relu(%r_add)
         return (%r) )";

  std::string quantized_add_scalar_relu_out = R"(
graph(%a_quant, %b_scalar, %alpha):
         %r = quantized::add_scalar_relu_out(%a_quant, %b_scalar, %a_quant)
         return (%r) )";

  // quantized::batch_norm
  std::string batch_norm2d = R"(
graph(%a_quant, %weight, %bias, %mean, %var, %training, %eaf, %eps, %7, %scale, %zero_point, %scalar_type):
         %a_dequant = aten::dequantize(%a_quant)
         %r_bn = aten::batch_norm(%a_dequant, %weight, %bias, %mean, %var, %training, %eaf, %eps, %7)
         %r = aten::quantize_per_tensor(%r_bn, %scale, %zero_point, %scalar_type)
         return (%r) )";
  std::string quantized_batch_norm2d = R"(
graph(%a_quant, %weight, %bias, %mean, %var, %training, %eaf, %eps, %7, %scale, %zero_point, %scalar_type):
         %r = quantized::batch_norm2d(%a_quant, %weight, %bias, %mean, %var, %eps, %scale, %zero_point)
         return (%r) )";

  std::string batch_norm2d_relu = R"(
graph(%a_quant, %weight, %bias, %mean, %var, %training, %eaf, %eps, %7, %scale, %zero_point, %scalar_type):
         %a_dequant = aten::dequantize(%a_quant)
         %bn_out = aten::batch_norm(%a_dequant, %weight, %bias, %mean, %var, %training, %eaf, %eps, %7)
         %relu = aten::relu(%bn_out)
         %r = aten::quantize_per_tensor(%relu, %scale, %zero_point, %scalar_type)
         return (%r) )";
  std::string batch_norm2d_inplace_relu = R"(
graph(%a_quant, %weight, %bias, %mean, %var, %training, %eaf, %eps, %7, %scale, %zero_point, %scalar_type):
         %a_dequant = aten::dequantize(%a_quant)
         %bn_out = aten::batch_norm(%a_dequant, %weight, %bias, %mean, %var, %training, %eaf, %eps, %7)
         %relu = aten::relu_(%bn_out)
         %r = aten::quantize_per_tensor(%relu, %scale, %zero_point, %scalar_type)
         return (%r) )";

  std::string quantized_batch_norm2d_relu = R"(
graph(%a_quant, %weight, %bias, %mean, %var, %training, %eaf, %eps, %7, %scale, %zero_point, %scalar_type):
         %r = quantized::batch_norm2d_relu(%a_quant, %weight, %bias, %mean, %var, %eps, %scale, %zero_point)
         return (%r) )";

  // aten::mul
  std::string mul = R"(
graph(%a_quant, %b_quant, %scale, %zero_point, %dtype):
         %a_dequant = aten::dequantize(%a_quant)
         %b_dequant = aten::dequantize(%b_quant)
         %r_mul = aten::mul(%a_dequant, %b_dequant)
         %r = aten::quantize_per_tensor(%r_mul, %scale, %zero_point, %dtype)
         return (%r) )";

  // aten::mul_
  std::string inplace_mul = R"(
graph(%a_quant, %b_quant, %scale, %zero_point, %dtype):
         %a_dequant = aten::dequantize(%a_quant)
         %b_dequant = aten::dequantize(%b_quant)
         %r_mul = aten::mul_(%a_dequant, %b_dequant)
         %r = aten::quantize_per_tensor(%r_mul, %scale, %zero_point, %dtype)
         return (%r) )";

  // quantized::mul
  std::string quantized_mul = R"(
graph(%a_quant, %b_quant, %scale, %zero_point, %dtype):
         %r = quantized::mul(%a_quant, %b_quant, %scale, %zero_point)
         return (%r) )";

  // quantized::mul_scalar
  std::string mul_scalar = R"(
graph(%a_quant, %b_scalar):
         %a_dequant = aten::dequantize(%a_quant)
         %r = aten::mul(%a_dequant, %b_scalar)
         return (%r) )";

  std::string mul_scalar_out = R"(
graph(%a_quant, %b_scalar):
         %a_dequant = aten::dequantize(%a_quant)
         %r = aten::mul_(%a_dequant, %b_scalar)
         return (%r) )";

  std::string quantized_mul_scalar = R"(
graph(%a_quant, %b_scalar):
         %r = quantized::mul_scalar(%a_quant, %b_scalar)
         return (%r) )";

  std::string quantized_mul_scalar_out = R"(
graph(%a_quant, %b_scalar):
         %r = quantized::mul_scalar_out(%a_quant, %b_scalar, %a_quant)
         return (%r) )";

  // filter that checks %b_scalar is a scalar
  auto mul_scalar_filter =
      [](const Match& match,
         const std::unordered_map<std::string, Value*>& vmap) {
        const auto& match_vmap = match.values_map;
        auto b_scalar = match_vmap.at(vmap.at("b_scalar"));
        return b_scalar->type()->isSubtypeOf(NumberType::get());
      };

  // quantized::mul_relu
  std::string mul_relu = R"(
graph(%a_quant, %b_quant, %scale, %zero_point, %dtype):
         %a_dequant = aten::dequantize(%a_quant)
         %b_dequant = aten::dequantize(%b_quant)
         %r_mul = aten::mul(%a_dequant, %b_dequant)
         %r_relu = aten::relu(%r_mul)
         %r = aten::quantize_per_tensor(%r_relu, %scale, %zero_point, %dtype)
         return (%r) )";

  std::string inplace_mul_relu = R"(
graph(%a_quant, %b_quant, %scale, %zero_point, %dtype):
         %a_dequant = aten::dequantize(%a_quant)
         %b_dequant = aten::dequantize(%b_quant)
         %r_mul = aten::mul_(%a_dequant, %b_dequant)
         %r_relu = aten::relu(%r_mul)
         %r = aten::quantize_per_tensor(%r_relu, %scale, %zero_point, %dtype)
         return (%r) )";

  std::string mul_inplace_relu = R"(
graph(%a_quant, %b_quant, %scale, %zero_point, %dtype):
         %a_dequant = aten::dequantize(%a_quant)
         %b_dequant = aten::dequantize(%b_quant)
         %r_mul = aten::mul(%a_dequant, %b_dequant)
         %r_relu = aten::relu_(%r_mul)
         %r = aten::quantize_per_tensor(%r_relu, %scale, %zero_point, %dtype)
         return (%r) )";

  std::string inplace_mul_inplace_relu = R"(
graph(%a_quant, %b_quant, %scale, %zero_point, %dtype):
         %a_dequant = aten::dequantize(%a_quant)
         %b_dequant = aten::dequantize(%b_quant)
         %r_mul = aten::mul_(%a_dequant, %b_dequant)
         %r_relu = aten::relu_(%r_mul)
         %r = aten::quantize_per_tensor(%r_relu, %scale, %zero_point, %dtype)
         return (%r) )";

  std::string quantized_mul_relu = R"(
graph(%a_quant, %b_quant, %scale, %zero_point, %dtype):
         %r = quantized::mul_relu(%a_quant, %b_quant, %scale, %zero_point)
         return (%r) )";

  // quantized::mul_scalar_relu
  std::string mul_scalar_relu = R"(
graph(%a_quant, %b_scalar):
         %a_dequant = aten::dequantize(%a_quant)
         %r_mul = aten::mul(%a_dequant, %b_scalar)
         %r = aten::relu(%r_mul)
         return (%r) )";

  std::string quantized_mul_scalar_relu = R"(
graph(%a_quant, %b_scalar):
         %r = quantized::mul_scalar_relu(%a_quant, %b_scalar)
         return (%r) )";

  // quantized::mul_scalar_relu_out
  std::string mul_scalar_relu_out = R"(
graph(%a_quant, %b_scalar):
         %a_dequant = aten::dequantize(%a_quant)
         %r_mul = aten::mul_(%a_dequant, %b_scalar)
         %r = aten::relu(%r_mul)
         return (%r) )";

  std::string quantized_mul_scalar_relu_out = R"(
graph(%a_quant, %b_scalar):
         %r = quantized::mul_scalar_relu_out(%a_quant, %b_scalar, %a_quant)
         return (%r) )";
  return {
      {"quantized::conv2d", conv2d, quantized_conv2d},
      {"quantized::conv2d_relu", conv2d_relu, quantized_conv2d_relu},
      {"quantized::conv2d_relu", conv2d_inplace_relu, quantized_conv2d_relu},
      {"quantized::conv3d", conv3d, quantized_conv3d},
      {"quantized::linear", linear, quantized_linear},
      {"quantized::add_relu", add_relu, quantized_add_relu, add_filter},
      {"quantized::add_relu", add_inplace_relu, quantized_add_relu, add_filter},
      {"quantized::add", add, quantized_add, add_filter},
      {"quantized::add", inplace_add, quantized_add, add_filter},
      // note that this must come before quantized::add_scalar
      {"quantized::add_scalar_relu",
       add_scalar_relu,
       quantized_add_scalar_relu,
       add_scalar_filter},
      {"quantized::add_scalar_relu_out",
       add_scalar_relu_out,
       quantized_add_scalar_relu_out,
       add_scalar_filter},
      {"quantized::add_scalar",
       add_scalar,
       quantized_add_scalar,
       add_scalar_filter},
      {"quantized::add_scalar_out",
       add_scalar_out,
       quantized_add_scalar_out,
       add_scalar_filter},
      {"quantized::cat", cat, quantized_cat},
      {"quantized::batch_norm2d", batch_norm2d, quantized_batch_norm2d},
      {"quantized::batch_norm2d_relu",
       batch_norm2d_relu,
       quantized_batch_norm2d_relu},
      {"quantized::batch_norm2d_relu",
       batch_norm2d_inplace_relu,
       quantized_batch_norm2d_relu},
      {"quantized::mul", mul, quantized_mul},
      {"quantized::mul", inplace_mul, quantized_mul},
      {"quantized::mul_scalar_relu",
       mul_scalar_relu,
       quantized_mul_scalar_relu,
       mul_scalar_filter},
      {"quantized::mul_scalar_relu_out",
       mul_scalar_relu_out,
       quantized_mul_scalar_relu_out,
       mul_scalar_filter},
      {"quantized::mul_scalar",
       mul_scalar,
       quantized_mul_scalar,
       mul_scalar_filter},
      {"quantized::mul_scalar",
       mul_scalar_out,
       quantized_mul_scalar_out,
       mul_scalar_filter},
      {"quantized::mul_relu", mul_relu, quantized_mul_relu},
      {"quantized::mul_relu", mul_inplace_relu, quantized_mul_relu},
      {"quantized::mul_relu", inplace_mul_relu, quantized_mul_relu},
      {"quantized::mul_relu", inplace_mul_inplace_relu, quantized_mul_relu},
  };
}

std::vector<QuantFusionInfo> dynamic_quant_fusion_pattern_and_replacements() {
  std::string linear_dynamic = R"(
graph(%packed_params, %a, %reduce_range, %a_dtype):
        %a_scale : float, %a_zero_point : int = aten::_choose_qparams_per_tensor(%a, %reduce_range)
        %a_quant = aten::quantize_per_tensor(%a, %a_scale, %a_zero_point, %a_dtype)
        %a_dequant = aten::dequantize(%a_quant)
        %w_quant : Tensor, %b : Tensor? = quantized::linear_unpack(%packed_params)
        %w_dequant = aten::dequantize(%w_quant)
        %r = aten::linear(%a_dequant, %w_dequant, %b)
        return (%r) )";

  std::string quantized_linear_dynamic = R"(
graph(%packed_params, %a, %reduce_range, %a_dtype):
        %r = quantized::linear_dynamic(%a, %packed_params)
        return (%r) )";
  return {
      {"quantized::linear_dynamic", linear_dynamic, quantized_linear_dynamic},
  };
}

} // namespace jit
} // namespace torch<|MERGE_RESOLUTION|>--- conflicted
+++ resolved
@@ -32,13 +32,38 @@
         %r_quant = aten::quantize_per_tensor(%r, %r_scale, %r_zero_point, %r_dtype)
         return (%r_quant) )";
 
-<<<<<<< HEAD
+  std::string conv2d_relu = R"(
+graph(%a_quant, %packed_params, %r_scale, %r_zero_point, %r_dtype, %stride, %padding, %dilation, %groups):
+        %a_dequant = aten::dequantize(%a_quant)
+        %w_quant : Tensor, %b : Tensor? = quantized::conv2d_unpack(%packed_params)
+        %w_dequant = aten::dequantize(%w_quant)
+        %conv_out = aten::conv2d(%a_dequant, %w_dequant, %b, %stride, %padding, %dilation, %groups)
+        %r = aten::relu(%conv_out)
+        %r_quant = aten::quantize_per_tensor(%r, %r_scale, %r_zero_point, %r_dtype)
+        return (%r_quant) )";
+
+  // aten::conv2d - aten::relu_
+  std::string conv2d_inplace_relu = R"(
+graph(%a_quant, %packed_params, %r_scale, %r_zero_point, %r_dtype, %stride, %padding, %dilation, %groups):
+        %a_dequant = aten::dequantize(%a_quant)
+        %w_quant : Tensor, %b : Tensor? = quantized::conv2d_unpack(%packed_params)
+        %w_dequant = aten::dequantize(%w_quant)
+        %conv_out = aten::conv2d(%a_dequant, %w_dequant, %b, %stride, %padding, %dilation, %groups)
+        %r = aten::relu_(%conv_out)
+        %r_quant = aten::quantize_per_tensor(%r, %r_scale, %r_zero_point, %r_dtype)
+        return (%r_quant) )";
+
   // quantized::conv2d
   std::string quantized_conv2d = R"(
 graph(%a_quant, %packed_params, %r_scale, %r_zero_point, %r_dtype, %stride, %padding, %dilation, %groups):
         %r_quant = quantized::conv2d(%a_quant, %packed_params, %r_scale, %r_zero_point)
         return (%r_quant) )";
 
+  std::string quantized_conv2d_relu = R"(
+graph(%a_quant, %packed_params, %r_scale, %r_zero_point, %r_dtype, %stride, %padding, %dilation, %groups):
+        %r_quant = quantized::conv2d_relu(%a_quant, %packed_params, %r_scale, %r_zero_point)
+        return (%r_quant) )";
+
   // aten::conv3d
   std::string conv3d = R"(
 graph(%a_quant, %packed_params, %r_scale, %r_zero_point, %r_dtype, %stride, %padding, %dilation, %groups):
@@ -53,61 +78,6 @@
   std::string quantized_conv3d = R"(
 graph(%a_quant, %packed_params, %r_scale, %r_zero_point, %r_dtype, %stride, %padding, %dilation, %groups):
         %r_quant = quantized::conv3d(%a_quant, %packed_params, %r_scale, %r_zero_point)
-        return (%r_quant) )";
-
-  // aten::conv2d - aten::relu
-=======
->>>>>>> 42fc6d44
-  std::string conv2d_relu = R"(
-graph(%a_quant, %packed_params, %r_scale, %r_zero_point, %r_dtype, %stride, %padding, %dilation, %groups):
-        %a_dequant = aten::dequantize(%a_quant)
-        %w_quant : Tensor, %b : Tensor? = quantized::conv2d_unpack(%packed_params)
-        %w_dequant = aten::dequantize(%w_quant)
-        %conv_out = aten::conv2d(%a_dequant, %w_dequant, %b, %stride, %padding, %dilation, %groups)
-        %r = aten::relu(%conv_out)
-        %r_quant = aten::quantize_per_tensor(%r, %r_scale, %r_zero_point, %r_dtype)
-        return (%r_quant) )";
-
-  // aten::conv2d - aten::relu_
-  std::string conv2d_inplace_relu = R"(
-graph(%a_quant, %packed_params, %r_scale, %r_zero_point, %r_dtype, %stride, %padding, %dilation, %groups):
-        %a_dequant = aten::dequantize(%a_quant)
-        %w_quant : Tensor, %b : Tensor? = quantized::conv2d_unpack(%packed_params)
-        %w_dequant = aten::dequantize(%w_quant)
-        %conv_out = aten::conv2d(%a_dequant, %w_dequant, %b, %stride, %padding, %dilation, %groups)
-        %r = aten::relu_(%conv_out)
-        %r_quant = aten::quantize_per_tensor(%r, %r_scale, %r_zero_point, %r_dtype)
-        return (%r_quant) )";
-
-<<<<<<< HEAD
-  // quantized::conv2d_relu
-=======
-  // quantized::conv2d
-  std::string quantized_conv2d = R"(
-graph(%a_quant, %packed_params, %r_scale, %r_zero_point, %r_dtype, %stride, %padding, %dilation, %groups):
-        %r_quant = quantized::conv2d(%a_quant, %packed_params, %stride, %padding, %dilation, %groups, %r_scale, %r_zero_point)
-        return (%r_quant) )";
-
->>>>>>> 42fc6d44
-  std::string quantized_conv2d_relu = R"(
-graph(%a_quant, %packed_params, %r_scale, %r_zero_point, %r_dtype, %stride, %padding, %dilation, %groups):
-        %r_quant = quantized::conv2d_relu(%a_quant, %packed_params, %r_scale, %r_zero_point)
-        return (%r_quant) )";
-
-  // aten::conv3d
-  std::string conv3d = R"(
-graph(%a_quant, %packed_params, %r_scale, %r_zero_point, %r_dtype, %stride, %padding, %dilation, %groups):
-        %a_dequant = aten::dequantize(%a_quant)
-        %w_quant : Tensor, %b : Tensor? = quantized::conv3d_unpack(%packed_params)
-        %w_dequant = aten::dequantize(%w_quant)
-        %r = aten::conv3d(%a_dequant, %w_dequant, %b, %stride, %padding, %dilation, %groups)
-        %r_quant = aten::quantize_per_tensor(%r, %r_scale, %r_zero_point, %r_dtype)
-        return (%r_quant) )";
-
-  // quantized::conv3d
-  std::string quantized_conv3d = R"(
-graph(%a_quant, %packed_params, %r_scale, %r_zero_point, %r_dtype, %stride, %padding, %dilation, %groups):
-        %r_quant = quantized::conv3d(%a_quant, %packed_params, %stride, %padding, %dilation, %groups, %r_scale, %r_zero_point)
         return (%r_quant) )";
 
   std::string add_relu = R"(
