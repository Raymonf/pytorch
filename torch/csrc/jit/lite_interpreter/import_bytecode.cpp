--- conflicted
+++ resolved
@@ -161,13 +161,8 @@
     return std::get<0>(reader_->getRecord(ss.str()));
   };
 
-<<<<<<< HEAD
-  Unpickler unpickler(
-      reader, std::move(class_resolver), std::move(read_record), device_);
-=======
   Unpickler unpickler(reader, std::move(class_resolver),
                       std::move(attr_retriever), std::move(read_record), device_);
->>>>>>> b383073d
   return unpickler.parse_ivalue();
 }
 
