#pragma once


#include <torch/csrc/distributed/rpc/FutureMessage.h>
#include <torch/csrc/distributed/rpc/Message.h>
#include <torch/csrc/distributed/rpc/RpcAgent.h>
#include <torch/csrc/distributed/rpc/ScriptCall.h>
#include <torch/csrc/distributed/rpc/ScriptRet.h>
#include <torch/csrc/jit/pybind_utils.h>
#include <torch/csrc/utils/pybind.h>
#include <torch/csrc/distributed/rpc/PythonRpcHandler.h>


namespace torch {
namespace distributed {
namespace rpc {

py::object to_py_obj(const Message& message);

<<<<<<< HEAD
FutureMessage::Callback wrap_callback(
    FutureMessage& fut, const std::function<void(FutureMessage&)> py_cb);

std::shared_ptr<FutureMessage> py_rpc(
=======
std::shared_ptr<FutureMessage> py_rpc_builtin(
>>>>>>> 31ae7bd4
    RpcAgent& agent,
    const std::string& dstName,
    const std::string& opName,
    const py::args& args,
    const py::kwargs& kwargs);

std::shared_ptr<FutureMessage>  py_rpc_python_udf(
    RpcAgent& agent,
    const std::string& dstName,
    const std::string& pickledPythonUDF);

}
}
}<|MERGE_RESOLUTION|>--- conflicted
+++ resolved
@@ -17,14 +17,10 @@
 
 py::object to_py_obj(const Message& message);
 
-<<<<<<< HEAD
 FutureMessage::Callback wrap_callback(
     FutureMessage& fut, const std::function<void(FutureMessage&)> py_cb);
 
-std::shared_ptr<FutureMessage> py_rpc(
-=======
 std::shared_ptr<FutureMessage> py_rpc_builtin(
->>>>>>> 31ae7bd4
     RpcAgent& agent,
     const std::string& dstName,
     const std::string& opName,
