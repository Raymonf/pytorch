#pragma once

// Engine implements backpropagation from output variables and their gradients
// to "root" variables (variables created by the user with requires_grad=True).

#include <ATen/Tensor.h>
#include <ATen/ThreadLocalState.h>
#include <torch/csrc/WindowsTorchApiMacro.h>
#include <torch/csrc/autograd/anomaly_mode.h>
#include <torch/csrc/autograd/function.h>
#include <torch/csrc/autograd/functions/basic_ops.h>
#include <torch/csrc/autograd/input_buffer.h>
#include <torch/csrc/utils/future.h>

#include <deque>
#include <exception>
#include <functional>
#include <memory>
#include <queue>
#include <unordered_map>
#include <utility>
#include <vector>
#include <thread>

namespace torch { namespace autograd {
struct ReadyQueue;
}} // namespace torch::autograd

namespace torch { namespace autograd {

using FutureVariableList = torch::utils::Future<variable_list>;

static constexpr int NO_DEVICE = -2;
static constexpr int CPU_DEVICE = -1;

// Maximum reentrant backward depth before switching to a new thread
// This limit is based on the TSAN's deadlock detector, where it will
// fail if a program hold more than 65 locks in one thread at once.
// As we hold mutex in every of our custom C++ autograd Node, we would
// like to avoid TSAN complains on this when doing reentrant backwards
// For reference, see https://github.com/google/sanitizers/issues/950
static constexpr int MAX_DEPTH = 60;

void set_device(int device);
void validate_outputs(
    const edge_list& edges,
    variable_list& grads,
    const std::function<std::string(const std::string&)>& format_error);

// GraphTask holds metadata needed for a single execution of backward()
struct GraphTask: std::enable_shared_from_this<GraphTask> {
  std::atomic<uint64_t> outstanding_tasks_{0};
  // Indicates if an error occurred while executing any task.  When this is
  // true, it signals all threads to stop executing.
  std::atomic_bool has_error_{false};
  std::atomic_bool future_completed_{false};
  // It is safe to read grad_mode_ and keep_graph_ without synchronization
  bool keep_graph_;
  bool grad_mode_;

  // To protect reads/writes to not_ready_, dependencies_, captured_vars_,
  // has_error_, future_result_, cpu_ready_queue_, and leaf_streams.
  std::mutex mutex_;
  std::unordered_map<Node*, InputBuffer> not_ready_;
  std::unordered_map<Node*, int> dependencies_;

  struct ExecInfo {
    struct Capture {
      Capture(const Capture&) = delete;
      Capture(Capture&&) = default;

      Capture(int input_idx, int output_idx)
          : input_idx_(input_idx), output_idx_(output_idx) {}
      int input_idx_; // within Node inputs
      int output_idx_; // within the output vector of a GraphTask

      // This hook will be executed after a grad is captured. The captured
      // grad will be replaced by the return value of the hook.
      struct GradCaptureHook {
        virtual ~GradCaptureHook() = default;
        virtual at::Tensor operator()(const at::Tensor& grad) = 0;
      };
      // The hooks will be called one by one in the order as they were added.
      // The input grad of a hook will be the output of its preceding hook. The
      // first hook will take the captured grad as the input. The output of the
      // last hook will replace the captured grad.
      std::vector<std::unique_ptr<GradCaptureHook>> hooks_;
    };

    bool should_execute() const {
      return needed_ || captures_;
    }

    bool needed_ = false;
    std::unique_ptr<std::vector<Capture>> captures_;
  };
  // Exec info has a bit complicated semantics. If it's empty, it means the task
  // is run in a "default" mode, which means that all next_edges we encounter
  // should get executed. If it's not empty, only functions that have an entry
  // and this entry has needed == True should be executed. exec_info_.empty()
  // means it's .backward(), otherwise it's .grad(). exec_info_ is safe to read
  // without synchronization
  std::unordered_map<Node*, ExecInfo> exec_info_;
  // Captures variables are grads captured that we return to the user. After
  // execution of the GraphTask is completed, the captured_vars_ are moved
  // out of the GraphTask and are no longer valid.
  std::vector<Variable> captured_vars_;

  at::ThreadLocalState thread_locals_ =
      at::ThreadLocalState(/* keep_grad_mode */ false);

  std::unordered_set<c10::Stream> leaf_streams;

  void init_to_execute(Node& graph_root, const edge_list& outputs);

  // The value of worker_device in the thread that created this task.
  // See Note [Reentrant backwards]
  // Safe to read owner_ and reentrant_depth_ without synchronizaton
  int owner_;
  // The number of parent graph tasks for this graph task
  const int reentrant_depth_;

  bool can_checkpoint() {
    return exec_info_.empty();
  }

  // check if the GraphTask is completed or not
  bool completed();
  // mark the graph task as completed and trigger post processing
  void mark_as_completed_and_run_post_processing();

  // Set an appropriate exception on this graph_task which was encountered while
  // running the provided function.
  void set_exception(std::exception& e, const std::shared_ptr<Node>& fn);

  // Set an appropriate exception on this graph_task which was encountered while
  // running the provided function. But doesn't signal completion on
  // 'future_result_' right away. The user needs to explicitly mark
  // 'future_result_' completed with an appropriate exception.
  void set_exception_without_signal(const std::shared_ptr<Node>& fn);

  // Whether or not to stop execution for this GraphTask when an error is
  // encountered. When set to true, this would cause Engine::execute() to throw
  // an exception as soon as the autograd engine receives an exception.
  bool exit_on_error_;

  // CPU threads are dedicated to processing CPU work for the backward they invoked.
  // So any given graph task maintains its own cpu_ready_queue_ where you should send
  // work for it to be done. We memorize the cpu_ready_queue_ per GraphTask so that
  // we know which ready queue we should push to if we are on device thread (i.e. GPU)
  // and but next NodeTask should be run on CPU.
  std::shared_ptr<ReadyQueue> cpu_ready_queue_;

  // Future representing the completion of the graph task. Notified when all
  // tasks are done.
  std::shared_ptr<FutureVariableList> future_result_;

  // Final callbacks installed during execution of this GraphTask
  std::vector<std::function<void()>> final_callbacks_;
  // To protect reads and writes to final_callbacks_. Intentionally no reusing
  // mutex_ as the two are protecting different data structures.
  std::mutex final_callbacks_lock_;

  GraphTask(
      bool keep_graph,
      bool grad_mode,
      int reentrant_depth,
      std::shared_ptr<ReadyQueue> cpu_ready_queue,
      bool exit_on_error = false)
      : keep_graph_(keep_graph),
        grad_mode_(grad_mode),
        owner_(NO_DEVICE),
        reentrant_depth_(reentrant_depth),
        exit_on_error_(exit_on_error),
        cpu_ready_queue_(std::move(cpu_ready_queue)),
<<<<<<< HEAD
        future_result_(std::make_shared<FutureVariableList>()) {}
=======
        future_result_(std::make_shared<FutureVariableList>()) {
          TORCH_INTERNAL_ASSERT(cpu_ready_queue_ != nullptr);
        }
 private:
  // run GraphTask post processing
  void exec_post_processing();
>>>>>>> 958a7c70
};

struct NodeTask {
  std::weak_ptr<GraphTask> base_;
  std::shared_ptr<Node> fn_;
  // This buffer serves as an implicit "addition" node for all of the
  // gradients flowing here.  Once all the dependencies are finished, we
  // use the contents of this buffer to run the function.
  InputBuffer inputs_;
  // When worker receives a task with isShutdownTask = true, it will immediately
  // exit. The engine sends a shutdown task to every queue upon its destruction.
  bool isShutdownTask_;

  int getReentrantDepth() const;

  NodeTask(
      std::weak_ptr<GraphTask> base,
      std::shared_ptr<Node> fn,
      InputBuffer inputs,
      bool isShutdownTask = false)
      : base_(base),
        fn_(std::move(fn)),
        inputs_(std::move(inputs)),
        isShutdownTask_(isShutdownTask) {}
};


struct ReadyQueue {
 private:
  // Returns true when t2 should be (weakly) BEFORE t1 in the queue.
  // Shutdown tasks are first and then empty NodeTask are next.
  struct CompareNodeTaskTime {
    bool operator()(NodeTask const & t1, NodeTask const & t2) {
      if (t2.isShutdownTask_) {
        return true;
      } else if (!t1.fn_ || t1.isShutdownTask_) {
        return false;
      } else if (!t2.fn_) {
        return true;
      } else if (t1.getReentrantDepth() == t2.getReentrantDepth()) {
        return t1.fn_->sequence_nr() < t2.fn_->sequence_nr();
      } else {
        return t1.getReentrantDepth() < t2.getReentrantDepth();
      }
    }
  };

  // To notify threads waiting on the ReadyQueue of available tasks on the heap_
  std::condition_variable not_empty_;
  // To protect read and writes to heap_
  mutable std::mutex mutex_;

  std::priority_queue<NodeTask, std::vector<NodeTask>, CompareNodeTaskTime> heap_;

 public:
  // incrementOutstandingTasks indicates whether or not we should increment
  // 'outstanding_tasks_' for the associated GraphTask. This should mostly
  // always be true, see the doc for 'enqueue_blocked_task_on_cpu' for when we
  // might set this to false.
  void push(NodeTask item, bool incrementOutstandingTasks = true);
  void pushShutdownTask();
  NodeTask pop();
  bool empty() const;
  size_t size() const;
};

// A single instance of this struct should be created through the whole process lifetime.
// The worker thread creation logic and Engine's destructor rely on this.
struct TORCH_API Engine {
  /// Returns a reference to a static `Engine` instance.
  static Engine& get_default_engine();

  static Engine& get_base_engine();

  Engine(const Engine&) = delete;
  Engine(Engine&&) = delete;
  virtual ~Engine();

  // Given a list of (Node, input number) pairs computes the value of the graph
  // by following next_edge references.
  virtual variable_list execute(
      const edge_list& roots,
      const variable_list& inputs,
      bool keep_graph,
      bool create_graph,
      const edge_list& outputs = {});

  // Given a pre-populated GraphTask and GraphRoot, computes the backward pass
  // for the graph.
  //
  // NB: This API should only be used by internal autograd specific
  // machinery and shouldn't be exposed to users in anyway.
  virtual std::shared_ptr<FutureVariableList> execute_with_graph_task(
      const std::shared_ptr<GraphTask>& graph_task,
      std::shared_ptr<Node> graph_root);

  // Given a pre-populated GraphTask and a root node, compute the backward pass
  // for the autograd graph until the graph task ready queue is empty.
  //
  // This method is being used in the Distributed Autograd Engine, it assumes that
  // the appropriate GraphTask has already been initialized appropriately. It will
  // construct a local ready queue to traverse the GraphTask instead of using the
  // GraphTask embedded cpu_ready_queue, this is because dist engine might run the
  // same GraphTask from different SendFunctions concurrently in different threads.
  // The method will only mark the GraphTask as completed when it needes to, which
  // means it might not mark as completed for every call as dist engine would like
  // to keep the GraphTask alive when it not receives all gradients.
  //
  // When `incrementOutstandingTasks=false`, the function does not increment 
  // 'outstanding_tasks_' in the appropriate GraphTask. It is assumed we've already
  // done this before hand for this task (to ensure we don't pre-mark this graph_task
  // as completed). This is useful in the distributed autograd case where we need to
  // increment 'outstanding_tasks_' first to indicate the local autograd engine the
  // graph task is not completed until it receives the signals from other workers
  // over the network.
  //
  // XXX: calling this function assumes that we will have NO GPU nodetasks be executed
  // for the graph_task, the caller of this function need to ensure this otherwise
  // there will be non deterministic behaviors. A correct way to fix this is to
  // re-design the autograd engine so that GPU worker thread to behave the same as CPU
  // caller thread, record the operation/thread for the device, and reuse it in backward.
 std::shared_ptr<FutureVariableList> execute_graph_task_until_ready_queue_empty(
     const std::shared_ptr<GraphTask>& graph_task,
     std::shared_ptr<Node> root_to_execute,
     bool incrementOutstandingTasks=true);

  virtual std::unique_ptr<AnomalyMetadata> make_anomaly_metadata() {
    return nullptr;
  }

  void queue_callback(std::function<void()> callback);

  bool is_checkpoint_valid();

  size_t ready_queue_size(const std::shared_ptr<GraphTask>& graph_task, at::Device device);

  // Should be called after fork to notify that worker threads are gone
  void release_workers();

 protected:
  Engine();
  void compute_dependencies(Node* root, GraphTask& task);

  // We pass cpu_ready_queue to evaluate_function, so that it knows
  // the correct ready queue to push to after a NodeTask is ready
  void evaluate_function(
      std::shared_ptr<GraphTask>& graph_task,
      Node* func,
      InputBuffer& inputs,
      const std::shared_ptr<ReadyQueue>& cpu_ready_queue);

  // initialize the thread local ready queue with the ready queue that is created
  // elsewhere (i.e. thread_init, Engine::execute, etc), or create a new
  // ready queue if ready_queue is not provided.
  void init_local_ready_queue(std::shared_ptr<ReadyQueue> ready_queue = nullptr);

  std::shared_ptr<ReadyQueue> ready_queue(
      std::shared_ptr<ReadyQueue> cpu_ready_queue,
      at::Device device);
  std::shared_ptr<ReadyQueue> ready_queue_by_index(
      std::shared_ptr<ReadyQueue> cpu_ready_queue,
      int device_index);
  // start device threads (CUDA, XLA, etc.) in Engine,
  // note that it does NOT start CPU thread.
  void start_device_threads();
  virtual void thread_init(int device, const std::shared_ptr<ReadyQueue>& ready_queue);
  virtual void thread_on_exception(
      std::shared_ptr<GraphTask> graph_task,
      const std::shared_ptr<Node>& fn,
      std::exception& e);
  virtual void thread_main(
      const std::shared_ptr<GraphTask>& task,
      bool reentrant_thread);
  void reentrant_thread_init();
  void add_thread_pool_task(const std::weak_ptr<GraphTask>& graph_task);
  void initialize_device_threads_pool();

  // Ensures device_ready_queues_ are initialized only once
  std::once_flag start_device_threads_flag_;
  // Safe to read device_ready_queues_ without synchronization after intialization
  std::vector<std::shared_ptr<ReadyQueue>> device_ready_queues_;

  std::vector<std::function<void()>> final_callbacks_;
  // To protect reads and writes to final_callbacks_
  std::mutex post_callbacks_lock_;

  // How many nested reentrant calls are allowed until a new thread is used
  int max_recursion_depth_;

  struct ThreadPoolShared {
    // Data structures used by the threads for executing reentrant backwards
    // tasks. See Note [Reentrant backwards]
    // Number of available threads for processing new GraphTasks.
    unsigned int num_workers_;
    // The threads will wait on work_ to be notified of GraphTasks
    std::condition_variable work_;
    // To protect reads and writes to graphtask_queue_ and num_workers_
    // and for synchronizing creating new threads when needed
    std::mutex mutex_;
    // Workers will process the GraphTasks added to this queue. A GraphTask is
    // allocated inside Engine::execute and lives for the duration of execute
    std::queue<std::weak_ptr<GraphTask>> graphtasks_queue_;

    ThreadPoolShared() : num_workers_(0) {}
 };

 // Temporary workaround until shutting down threads is done
 // We need shared ownership of all these objects because the threads are leaked
 // when Engine shuts down, so there may be threads waiting on work_
 // for the graphtasks_queue_ to be nonempty.
 std::shared_ptr<ThreadPoolShared> thread_pool_shared_;

private:
  // Number of non-reentrant threads
  std::atomic<uint32_t> non_reentrant_device_thread_count_;
  // Destructor will wait for non-reentrant threads to finish
  std::condition_variable non_reentrant_device_thread_finish_;
  std::mutex non_reentrant_device_thread_finish_mutex_;

<<<<<<< HEAD
 void graph_task_exec_post_processing(
     const std::shared_ptr<GraphTask>& graph_task);
 void mark_graph_task_completed(const std::shared_ptr<GraphTask>& graph_task);
=======
 void execute_graph_task_with_continuation(
     const std::shared_ptr<GraphTask>& graph_task);
>>>>>>> 958a7c70
};

// allow python_engine to override the default engine when it loads
using EngineStub = Engine& (*)();
TORCH_API void set_default_engine_stub(EngineStub stub);

}} // namespace torch::autograd<|MERGE_RESOLUTION|>--- conflicted
+++ resolved
@@ -173,16 +173,10 @@
         reentrant_depth_(reentrant_depth),
         exit_on_error_(exit_on_error),
         cpu_ready_queue_(std::move(cpu_ready_queue)),
-<<<<<<< HEAD
         future_result_(std::make_shared<FutureVariableList>()) {}
-=======
-        future_result_(std::make_shared<FutureVariableList>()) {
-          TORCH_INTERNAL_ASSERT(cpu_ready_queue_ != nullptr);
-        }
  private:
   // run GraphTask post processing
   void exec_post_processing();
->>>>>>> 958a7c70
 };
 
 struct NodeTask {
@@ -279,52 +273,9 @@
       const std::shared_ptr<GraphTask>& graph_task,
       std::shared_ptr<Node> graph_root);
 
-  // Given a pre-populated GraphTask and a root node, compute the backward pass
-  // for the autograd graph until the graph task ready queue is empty.
-  //
-  // This method is being used in the Distributed Autograd Engine, it assumes that
-  // the appropriate GraphTask has already been initialized appropriately. It will
-  // construct a local ready queue to traverse the GraphTask instead of using the
-  // GraphTask embedded cpu_ready_queue, this is because dist engine might run the
-  // same GraphTask from different SendFunctions concurrently in different threads.
-  // The method will only mark the GraphTask as completed when it needes to, which
-  // means it might not mark as completed for every call as dist engine would like
-  // to keep the GraphTask alive when it not receives all gradients.
-  //
-  // When `incrementOutstandingTasks=false`, the function does not increment 
-  // 'outstanding_tasks_' in the appropriate GraphTask. It is assumed we've already
-  // done this before hand for this task (to ensure we don't pre-mark this graph_task
-  // as completed). This is useful in the distributed autograd case where we need to
-  // increment 'outstanding_tasks_' first to indicate the local autograd engine the
-  // graph task is not completed until it receives the signals from other workers
-  // over the network.
-  //
-  // XXX: calling this function assumes that we will have NO GPU nodetasks be executed
-  // for the graph_task, the caller of this function need to ensure this otherwise
-  // there will be non deterministic behaviors. A correct way to fix this is to
-  // re-design the autograd engine so that GPU worker thread to behave the same as CPU
-  // caller thread, record the operation/thread for the device, and reuse it in backward.
- std::shared_ptr<FutureVariableList> execute_graph_task_until_ready_queue_empty(
-     const std::shared_ptr<GraphTask>& graph_task,
-     std::shared_ptr<Node> root_to_execute,
-     bool incrementOutstandingTasks=true);
-
   virtual std::unique_ptr<AnomalyMetadata> make_anomaly_metadata() {
     return nullptr;
   }
-
-  void queue_callback(std::function<void()> callback);
-
-  bool is_checkpoint_valid();
-
-  size_t ready_queue_size(const std::shared_ptr<GraphTask>& graph_task, at::Device device);
-
-  // Should be called after fork to notify that worker threads are gone
-  void release_workers();
-
- protected:
-  Engine();
-  void compute_dependencies(Node* root, GraphTask& task);
 
   // We pass cpu_ready_queue to evaluate_function, so that it knows
   // the correct ready queue to push to after a NodeTask is ready
@@ -333,6 +284,25 @@
       Node* func,
       InputBuffer& inputs,
       const std::shared_ptr<ReadyQueue>& cpu_ready_queue);
+
+  void initialize_device_threads_pool();
+  virtual void thread_on_exception(
+      std::shared_ptr<GraphTask> graph_task,
+      const std::shared_ptr<Node>& fn,
+      std::exception& e);
+
+  void queue_callback(std::function<void()> callback);
+
+  bool is_checkpoint_valid();
+
+  size_t ready_queue_size(const std::shared_ptr<GraphTask>& graph_task, at::Device device);
+
+  // Should be called after fork to notify that worker threads are gone
+  void release_workers();
+
+ protected:
+  Engine();
+  void compute_dependencies(Node* root, GraphTask& task);
 
   // initialize the thread local ready queue with the ready queue that is created
   // elsewhere (i.e. thread_init, Engine::execute, etc), or create a new
@@ -349,16 +319,11 @@
   // note that it does NOT start CPU thread.
   void start_device_threads();
   virtual void thread_init(int device, const std::shared_ptr<ReadyQueue>& ready_queue);
-  virtual void thread_on_exception(
-      std::shared_ptr<GraphTask> graph_task,
-      const std::shared_ptr<Node>& fn,
-      std::exception& e);
   virtual void thread_main(
       const std::shared_ptr<GraphTask>& task,
       bool reentrant_thread);
   void reentrant_thread_init();
   void add_thread_pool_task(const std::weak_ptr<GraphTask>& graph_task);
-  void initialize_device_threads_pool();
 
   // Ensures device_ready_queues_ are initialized only once
   std::once_flag start_device_threads_flag_;
@@ -402,14 +367,6 @@
   std::condition_variable non_reentrant_device_thread_finish_;
   std::mutex non_reentrant_device_thread_finish_mutex_;
 
-<<<<<<< HEAD
- void graph_task_exec_post_processing(
-     const std::shared_ptr<GraphTask>& graph_task);
- void mark_graph_task_completed(const std::shared_ptr<GraphTask>& graph_task);
-=======
- void execute_graph_task_with_continuation(
-     const std::shared_ptr<GraphTask>& graph_task);
->>>>>>> 958a7c70
 };
 
 // allow python_engine to override the default engine when it loads
