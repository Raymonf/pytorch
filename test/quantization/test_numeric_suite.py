--- conflicted
+++ resolved
@@ -103,13 +103,10 @@
             q_model = quantize(model, default_eval_fn, self.img_data)
             compare_and_validate_results(model, q_model)
 
-<<<<<<< HEAD
-=======
     @unittest.skipUnless(
         'fbgemm' in torch.backends.quantized.supported_engines,
         " Quantized operations require FBGEMM."
     )
->>>>>>> 83682050
     def test_compare_model_stub(self):
         r"""Compare the output of quantized conv layer and its float shadow module
         """
