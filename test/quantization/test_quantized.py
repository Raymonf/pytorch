from __future__ import division
from builtins import round

import numpy as np
import unittest

import torch
import torch.jit
import torch.nn.functional as F
from torch.nn.modules.utils import _single, _pair

from hypothesis import settings, HealthCheck
from hypothesis import assume, given, note
from hypothesis import strategies as st
import torch.testing._internal.hypothesis_utils as hu
hu.assert_deadline_disabled()

from torch.testing._internal.common_utils import TEST_WITH_UBSAN, TestCase, run_tests, IS_PPC, IS_MACOS
from torch.testing._internal.common_quantized import _quantize, _dequantize, _calculate_dynamic_qparams, \
    override_quantized_engine

np_dtype = {
    torch.quint8 : np.uint8,
    torch.qint8 : np.int8,
    torch.qint32 : np.int32
}

# Make sure we won't have overflows from vpmaddubsw instruction used in FBGEMM.
# On the current Intel x86 architecture, we need to utilize vpmaddubsw instruction
# for the 8-bit int multiplication. This instruction vertically multiplies each
# unsigned 8-bit integer from a with the corresponding signed 8-bit integer from
# b, producing intermediate signed 16-bit integers. This function modifies the
# weights to eliminate the overflow on the signed 16-bit integers.
def avoid_vpmaddubsw_overflow_linear(
    batch_size, input_channels, output_channels, X, X_min, X_max, W, W_min, W_max
):
    for i, j in np.ndindex((batch_size, output_channels)):
        for k in range(0, input_channels // 2 * 2, 2):
            x0 = X[i, k] - X_min
            x1 = X[i, k + 1] - X_min
            w0 = W[j, k] - 128 - W_min
            w1 = W[j, k + 1] - 128 - W_min
            if x0 * w0 + x1 * w1 < -(1 << 15):
                w1_adjusted = (-(1 << 15) - float(x0) * w0) / x1
                W[j, k + 1] = int(w1_adjusted) + 128 + W_min
            elif x0 * w0 + x1 * w1 > (1 << 15) - 1:
                w1_adjusted = ((1 << 15) - 1 - float(x0) * w0) / x1
                W[j, k + 1] = int(w1_adjusted) + 128 + W_min

    # Go through the same loop again to double check we don't have any overflow
    for i, j in np.ndindex((batch_size, output_channels)):
        for k in range(0, input_channels // 2 * 2, 2):
            x0 = X[i, k] - X_min
            x1 = X[i, k + 1] - X_min
            w0 = W[j, k] - 128 - W_min
            w1 = W[j, k + 1] - 128 - W_min
            assert -(1 << 15) <= x0 * w0 + x1 * w1 < (1 << 15)


# Reference quantized Linear operator
def qlinear_ref(X_q, X_scale, X_zp, W_q, W_scale, W_zp, b_q, Y_scale, Y_zp):
    X_q = np.reshape(X_q, (-1, X_q.shape[X_q.ndim - 1]))
    row_offsets_ref = X_q.sum(axis=1).astype(np.int32).reshape((-1, 1))
    col_offsets_ref = W_q.sum(axis=1).astype(np.int32).reshape((1, -1))
    assert X_q.ndim == 2
    batch_size, input_channels = X_q.shape
    Prod_XqWq_ref = (
        np.matmul(X_q.astype(np.int32), W_q.astype(np.int32).T)
        - W_zp * row_offsets_ref
        - X_zp * col_offsets_ref
        + input_channels * X_zp * W_zp
    )
    if b_q is not None:
        Prod_XqWq_ref += b_q
    Y_q_ref = _quantize(Prod_XqWq_ref, Y_scale / (X_scale * W_scale), Y_zp)
    return Y_q_ref

"""Computes the output shape given pooling parameters."""
def pool_output_shape(input_size, kernel_size, padding, stride,
                      dilation, ceiling_mode=False):
    if stride is None:
        stride = kernel_size
    output_size = (
        (input_size + 2 * padding - dilation * (kernel_size - 1) - 1
         + (stride - 1 if ceiling_mode else 0)) // stride + 1)
    if (padding > 0 and
            ((output_size - 1) * stride >= input_size + padding)):
        output_size += 1
    return output_size

"""Common logic for hardswish testing, called from fbgemm and qnnpack testers"""
def _test_hardswish(self, X, Y_scale, Y_zero_point, engine):
    if engine not in torch.backends.quantized.supported_engines:
        return
    with override_quantized_engine(engine):
        X, (X_scale, X_zero_point, torch_type) = X
        X = torch.from_numpy(X)
        qX = torch.quantize_per_tensor(X, scale=X_scale, zero_point=X_zero_point,
                                       dtype=torch_type)
        dqX = qX.dequantize()

        dqY_hat = F.hardswish(dqX)
        qY_hat = torch.quantize_per_tensor(dqY_hat, scale=Y_scale,
                                           zero_point=Y_zero_point,
                                           dtype=torch_type)

        qY = torch.nn.quantized.functional.hardswish(
            qX, scale=Y_scale, zero_point=Y_zero_point)
        self.assertEqual(
            qY, qY_hat,
            message="Hardswish failed: {} vs {}".format(qY, qY_hat))

"""Common logic for hardswish testing, called from fbgemm and qnnpack testers"""
def _test_hardsigmoid(self, X, engine):
    if engine not in torch.backends.quantized.supported_engines:
        return
    with override_quantized_engine(engine):
        X, (scale, zero_point, torch_type) = X

        X = torch.from_numpy(X)

        qX = torch.quantize_per_tensor(X, scale=scale,
                                       zero_point=zero_point,
                                       dtype=torch_type)
        dqX = qX.dequantize()


        # Quantize the reference to account for max error.
        # Note that the output scale has +1, because we use scale of 1.0/2^BITS
        # in the implementations.
        f_min, f_max = 0.0, 1.0
        q_min, q_max = torch.iinfo(torch_type).min, torch.iinfo(torch_type).max
        output_scale = (f_max - f_min) / (q_max - q_min + 1.0)
        output_zero_point = 0 if torch_type == torch.qint32 else q_min
        dqY_hat = F.hardsigmoid(dqX)
        qY_hat = torch.quantize_per_tensor(dqY_hat, scale=output_scale,
                                           zero_point=output_zero_point,
                                           dtype=torch_type)

        qY = torch.nn.quantized.functional.hardsigmoid(qX)
        self.assertEqual(qY, qY_hat,
                         message="Hardsigmoid failed: {} vs. {}".format(qY, qY_hat))

class TestQuantizedOps(TestCase):

    """Tests the correctness of the quantized::relu op."""
    @given(X=hu.tensor(shapes=hu.array_shapes(1, 5, 1, 5),
                       qparams=hu.qparams()))
    def test_qrelu(self, X):
        X, (scale, zero_point, torch_type) = X

        Y = X.copy()
        Y[Y < 0] = 0
        qY = torch.quantize_per_tensor(torch.from_numpy(Y), scale=scale,
                                       zero_point=zero_point, dtype=torch_type)
        X = torch.from_numpy(X)
        qX = torch.quantize_per_tensor(X, scale=scale, zero_point=zero_point,
                                       dtype=torch_type)

        ops_under_test = {
            'native': torch.relu,
            'nn.functional': torch.nn.functional.relu,
        }

        for name, op in ops_under_test.items():
            qY_hat = op(qX)
            self.assertEqual(qY, qY_hat, message="{} relu failed".format(name))

        ops_under_test_inplace = {
            'inplace native': torch.relu_,
            'inplace nn.functional': torch.nn.functional.relu_,
        }

        for name, op_ in ops_under_test_inplace.items():
            qY_hat = qX.clone()
            op_(qY_hat)
            self.assertEqual(qY, qY_hat, message="{} relu failed".format(name))

    """Tests the correctness of the quantized::relu op."""
    @given(X=hu.tensor(shapes=hu.array_shapes(1, 5, 1, 5),
                       qparams=hu.qparams()))
    def test_qrelu6(self, X):
        X, (scale, zero_point, torch_type) = X

        Y = X.copy()
        Y[Y < 0] = 0
        Y[Y > 6.0] = 6.0
        qY = torch.quantize_per_tensor(torch.from_numpy(Y), scale=scale,
                                       zero_point=zero_point, dtype=torch_type)
        X = torch.from_numpy(X)
        qX = torch.quantize_per_tensor(X, scale=scale, zero_point=zero_point,
                                       dtype=torch_type)

        ops_under_test = {
            'ops.quantized': torch.ops.quantized.relu6,
            'module': torch.nn.quantized.ReLU6(),
        }

        for name, op in ops_under_test.items():
            for inplace in (True, False):
                if hasattr(op, 'inplace'):
                    op.inplace = inplace
                    qY_hat = op(qX)
                else:
                    qY_hat = op(qX, inplace=inplace)
                self.assertEqual(qY, qY_hat,
                                 message="{} relu failed".format(name))

    """Tests the correctness of the quantized::relu op."""
    @given(X=hu.tensor(shapes=hu.array_shapes(1, 5, 1, 5),
                       qparams=hu.qparams()),
           alpha=st.floats(0.0, 1.0, allow_nan=False, allow_infinity=False))
    def test_qrelu_leaky(self, X, alpha):
        X, (scale, zero_point, torch_type) = X

        X = torch.from_numpy(X)
        qX = torch.quantize_per_tensor(X, scale=scale, zero_point=zero_point,
                                       dtype=torch_type)
        dqX = qX.dequantize()

        # torch.nn.functional
        op = torch.nn.functional.leaky_relu
        dqY = op(dqX, negative_slope=alpha)
        qY = torch.quantize_per_tensor(dqY, scale=scale, zero_point=zero_point,
                                       dtype=torch_type)
        qY_hat = op(qX, negative_slope=alpha)
        self.assertEqual(qY.dequantize(), qY_hat.dequantize(),
                         message="F.leaky_relu failed ({} vs {})".format(qY, qY_hat))

    """Tests the correctness of the quantized::elu op."""
    @given(X=hu.tensor(shapes=hu.array_shapes(1, 5, 1, 5),
                       elements=hu.floats(-1e3, 1e3, allow_nan=False, allow_infinity=False),
                       qparams=hu.qparams()),
           alpha=st.floats(0.01, 10.0, allow_nan=False, allow_infinity=False))
    def test_qelu(self, X, alpha):
        X, (scale, zero_point, torch_type) = X

        X = torch.from_numpy(X)
        qX = torch.quantize_per_tensor(X, scale=scale, zero_point=zero_point,
                                       dtype=torch_type)
        op = torch.nn.quantized.functional.elu

        # calculate ELU(dqX) and quantize
        dqX = qX.dequantize()
        dqY_hat = dqX.clone()
        dqY_hat[dqX < 0] = alpha * (torch.exp(dqY_hat[dqX < 0]) - 1.)
        qY_hat = torch.quantize_per_tensor(dqY_hat, scale=scale, zero_point=zero_point,
                                           dtype=torch_type)

        # test regular
        qY = op(qX, alpha=alpha)
        self.assertEqual(qY, qY_hat,
                         message="F.elu failed ({} vs {})".format(qY, qY_hat))

        # test inplace
        qXcopy = qX.clone()
        op(qXcopy, alpha=alpha, inplace=True)
        self.assertEqual(qXcopy, qY_hat,
                         message="F.elu_ failed ({} vs {})".format(qXcopy, qY_hat))

        # test explicit scale and zp
        qYout = op(qX, alpha=alpha, scale=scale, zero_point=zero_point)
        self.assertEqual(qYout, qY_hat,
                         message="F.elu.out failed ({} vs {})".format(qY, qY_hat))

    """Tests the correctness of the quantized::qnnpack_sigmoid op."""
    @given(X=hu.tensor(shapes=hu.array_shapes(1, 5, 1, 5),
                       qparams=hu.qparams()))
    def test_qsigmoid(self, X):
        # Note: QNNPACK is tested separately in TestQNNPackOps
        X, (scale, zero_point, torch_type) = X

        X = torch.from_numpy(X)
        Y = torch.sigmoid(X)

        qX = torch.quantize_per_tensor(X, scale=scale,
                                       zero_point=zero_point,
                                       dtype=torch_type)

        # Quantize the reference to account for max error.
        # Note that the output scale has +1, because we use scale of 1.0/2^BITS
        # in the implementations.
        f_min, f_max = 0.0, 1.0
        q_min, q_max = torch.iinfo(torch_type).min, torch.iinfo(torch_type).max
        output_scale = (f_max - f_min) / (q_max - q_min + 1.0)
        output_zero_point = output_zero_point = 0 if torch_type == torch.qint32 else q_min
        qY = torch.quantize_per_tensor(Y, scale=output_scale,
                                       zero_point=output_zero_point,
                                       dtype=torch_type)
        qY_hat = torch.sigmoid(qX)
        self.assertEqual(qY, qY_hat,
                         message="Sigmoid failed: {} vs. {}".format(qY, qY_hat))

    """Tests the correctness of the quantized::qhardsigmoid op."""
    @given(X=hu.tensor(shapes=hu.array_shapes(1, 5, 1, 5),
                       elements=hu.floats(-1e3, 1e3, allow_nan=False, allow_infinity=False),
                       qparams=hu.qparams()))
    def test_qhardsigmoid(self, X):
        _test_hardsigmoid(self, X, 'fbgemm')


    """Tests the correctness of the quantized::qlayer_norm op."""
    @given(shapes=hu.array_shapes(3, 5, 1, 32),
           torch_type=st.sampled_from((torch.qint8, torch.quint8, torch.qint32)),
           X_rand_scale=st.floats(0.01, 1e3),
           Y_scale=st.floats(0.2, 2.6),
           Y_zero_point=st.integers(0, 5))
    def test_qlayer_norm(self, shapes, torch_type, X_rand_scale, Y_scale, Y_zero_point):
        if "fbgemm" not in torch.backends.quantized.supported_engines:
            return

        with override_quantized_engine("fbgemm"):

            # In the FP kernel, mean and variance are calculated in floating point.
            # In the quantized kernel, they are calculated in integer arithmetic.
            # Because of this, the numerics do not always match exactly which is
            # expected and acceptable. We do two things to whitelist this failure
            # in this test:
            # 1. do not use Hypothesis to generate the input tensor.  Hypothesis
            #    favors homogeneous inputs in its search strategies which isn't
            #    representative of the inputs we care about, and tends to maximize
            #    this particular numerics difference.
            # 2. whitelist a small % of off by Y_scale errors.  Even when the
            #    variance of the input is high, there can be off by one errors
            #    in the result if the input value happens to fall exactly on
            #    the bin boundary of the output scale.
            #
            # If we want the numerics to match we could switch to calculating
            # mean+var in floating point in the future, at the cost of speed.

            X = (np.random.rand(*shapes).astype(np.float32) - 0.5) * X_rand_scale

            # Calculate reasonable quantization params
            min_val = np.min(X)
            max_val = np.max(X)
            if torch_type == torch.qint32:
                X_zero_point = 0
                num_bins = 2 ** 32
                X_scale = float(max_val - min_val) / num_bins
            elif torch_type == torch.qint8:
                X_zero_point = 0
                num_bins = 2 ** 8
                X_scale = float(max_val - min_val) / num_bins
            else:  # torch.quint8
                X_zero_point = 127
                num_bins = 2 ** 8
                X_scale = float(max_val - min_val) / num_bins
            if X_scale == 0:
                X_scale = 1e-10

            X = torch.from_numpy(X)
            qX = torch.quantize_per_tensor(X, scale=X_scale,
                                           zero_point=X_zero_point,
                                           dtype=torch_type)
            dqX = qX.dequantize()

            # Enforce non-homogeneous inputs
            enough_unique_vals_in_each_layer = sum(
                1 if (
                    dqX[i].shape[0] < 5 or
                    float(torch.unique(dqX[i]).shape[0]) / dqX[i].shape[0] > 0.01
                ) else 0
                for i in range(dqX.shape[0])
            ) == dqX.shape[0]
            assume(enough_unique_vals_in_each_layer)

            # Initialize the weights non-randomly for reproducibility, to avoid
            # flaky tests
            weight = torch.ones(*qX.size()[1:], dtype=torch.float) * 0.5
            bias = torch.ones(*qX.size()[1:], dtype=torch.float) * 1
            epsilon = 1e-5

            qY = torch.ops.quantized.layer_norm(
                qX, qX.size()[1:], weight=weight, bias=bias, eps=epsilon,
                output_scale=Y_scale, output_zero_point=Y_zero_point)

            Y_hat = F.layer_norm(
                dqX, dqX.size()[1:], weight=weight, bias=bias, eps=epsilon)
            qY_hat = torch.quantize_per_tensor(
                Y_hat, scale=Y_scale, zero_point=Y_zero_point, dtype=torch_type)

            # Due to the numerics difference mentioned above between calculating
            # the variance in float vs int, the results can still be slightly
            # different.
            dqY = qY.dequantize()
            dqY_hat = qY_hat.dequantize()
            diff = dqY - dqY_hat

            # off-by-one errors are magnitude of Y_scale
            num_diff = torch.sum(diff > Y_scale * 1.0001)
            pct_diff = float(num_diff) / (diff.numel() + 1e-5)
            num_diff_off_by_one = torch.sum((diff > 0) * (diff <= Y_scale))
            pct_diff_off_by_one = float(num_diff_off_by_one) / (diff.numel() + 1e-5)

            note("LayerNorm failed:\n {} input vs\n {} actual vs \n{} expected"
                 .format(X, qY, qY_hat))
            note("Pct diff: {}".format(pct_diff))
            note("Pct diff off by one: {}".format(pct_diff_off_by_one))

            self.assertTrue(pct_diff < 1e-6)
            self.assertTrue(pct_diff_off_by_one < 0.01)


    """Tests the correctness of the quantized::qnnpack_tanh op."""
    @given(X=hu.tensor(shapes=hu.array_shapes(1, 5, 1, 5),
                       qparams=hu.qparams()))
    def test_qtanh(self, X):
        # Note: QNNPACK is tested separately in TestQNNPackOps
        X, (scale, zero_point, torch_type) = X

        X = torch.from_numpy(X)
        Y = torch.tanh(X)

        qX = torch.quantize_per_tensor(X, scale=scale,
                                       zero_point=zero_point,
                                       dtype=torch_type)

        # Quantize the reference to account for max error.
        # Note that the output scale has +1, because we use scale of 2.0/2^BITS
        # in the implementations.
        f_min, f_max = -1.0, 1.0
        q_min, q_max = torch.iinfo(torch_type).min, torch.iinfo(torch_type).max
        output_scale = (f_max - f_min) / (q_max - q_min + 1.0)
        output_zero_point = int(round((q_max + q_min) / 2.0))
        qY = torch.quantize_per_tensor(Y, scale=output_scale,
                                       zero_point=output_zero_point,
                                       dtype=torch_type)
        qY_hat = torch.tanh(qX)
        self.assertEqual(qY, qY_hat,
                         message="TanH failed: {} vs. {}".format(qY, qY_hat))

    """Tests the correctness of the quantized::clamp op."""
    @given(X=hu.tensor(shapes=hu.array_shapes(1, 8, 1, 8),
                       elements=hu.floats(-1e6, 1e6, allow_nan=False),
                       qparams=hu.qparams()),
           min_val=hu.floats(-1e6, 1e6, allow_nan=False),
           max_val=hu.floats(-1e6, 1e6, allow_nan=False))
    def test_qclamp(self, X, min_val, max_val):
        X, (scale, zero_point, torch_type) = X

        assume(min_val <= max_val)
        Y = X.copy()
        Y[Y < min_val] = min_val
        Y[Y > max_val] = max_val
        qY = torch.quantize_per_tensor(torch.from_numpy(Y), scale=scale,
                                       zero_point=zero_point, dtype=torch_type)
        X = torch.from_numpy(X)
        qX = torch.quantize_per_tensor(X, scale=scale, zero_point=zero_point,
                                       dtype=torch_type)

        ops_under_test = {
            'ops.quantized': torch.ops.quantized.clamp,
        }

        for name, op in ops_under_test.items():
            qY_hat = op(qX, min_val, max_val)
            self.assertEqual(qY, qY_hat, message="{} qclamp failed".format(name))

    """Tests the correctness of the quantized::hardtanh op."""
    @given(X=hu.tensor(shapes=hu.array_shapes(1, 8, 1, 8),
                       elements=hu.floats(-1e6, 1e6, allow_nan=False, allow_infinity=False),
                       qparams=hu.qparams()),
           min_val=hu.floats(-1e6, 1e6, allow_nan=False, allow_infinity=False),
           max_val=hu.floats(-1e6, 1e6, allow_nan=False, allow_infinity=False))
    def test_hardtanh(self, X, min_val, max_val):
        with override_quantized_engine('fbgemm'):
            X, (scale, zero_point, torch_type) = X

            assume(min_val <= max_val)
            Y = X.copy()
            Y[Y < min_val] = min_val
            Y[Y > max_val] = max_val
            qY = torch.quantize_per_tensor(torch.from_numpy(Y), scale=scale,
                                           zero_point=zero_point, dtype=torch_type)
            X = torch.from_numpy(X)
            qX = torch.quantize_per_tensor(X, scale=scale, zero_point=zero_point,
                                           dtype=torch_type)

            ops_under_test = {
                'nn.quantized.functional.hardtanh':
                    torch.nn.quantized.functional.hardtanh,
            }

            for name, op in ops_under_test.items():
                qY_hat = op(qX, min_val, max_val)
                self.assertEqual(qY, qY_hat, message="{} hardtanh failed".format(name))

            ops_under_test_inplace = {
                'inplace nn.quantized.functional.hardtanh':
                    torch.nn.quantized.functional.hardtanh,
            }

            for name, op_ in ops_under_test_inplace.items():
                qY_hat = qX.clone()
                op_(qY_hat, min_val, max_val, inplace=True)
                self.assertEqual(qY, qY_hat, message="{} hardtanh failed".format(name))

    """Tests the correctness of the quantized::hardswish op."""
    @given(X=hu.tensor(shapes=hu.array_shapes(1, 8, 1, 8),
                       elements=hu.floats(-1e6, 1e6, allow_nan=False, allow_infinity=False),
                       qparams=hu.qparams()),
           Y_scale=st.floats(1e-6, 1e6),
           Y_zero_point=st.integers(0, 10))
    def test_hardswish(self, X, Y_scale, Y_zero_point):
        _test_hardswish(self, X, Y_scale, Y_zero_point, 'fbgemm')

    """Tests the correctness of the scalar addition."""
    @unittest.skip("Failing on MacOS")
    @given(A=hu.tensor(shapes=hu.array_shapes(1, 4, 1, 5),
                       elements=hu.floats(-1e6, 1e6, allow_nan=False),
                       qparams=hu.qparams()),
           b=hu.floats(-1e6, 1e6, allow_nan=False, allow_infinity=False))
    def test_qadd_scalar_relu(self, A, b):
        import copy
        add_scalar = torch.ops.quantized.add_scalar
        add_scalar_relu = torch.ops.quantized.add_scalar_relu

        A, (scale, zero_point, dtype) = A
        A = A.astype(np.float32)
        qA = torch.quantize_per_tensor(torch.from_numpy(A), scale, zero_point, dtype)

        C = qA.dequantize() + round(b / scale) * scale
        C_relu = copy.deepcopy(C)
        C_relu[C_relu < 0] = 0

        C_hat = add_scalar(qA, b)
        C_ref = torch.quantize_per_tensor(C, C_hat.q_scale(), C_hat.q_zero_point(), dtype)
        C_relu_hat = add_scalar_relu(qA, b)
        C_relu_ref = torch.quantize_per_tensor(
            C_relu, C_relu_hat.q_scale(), C_relu_hat.q_zero_point(), dtype)

        self.assertEqual(C_ref.dequantize(), C_hat.dequantize(),
                         message="Scalar add results don't match:\
                         {} vs {}".format(C_ref.dequantize(), C_hat.dequantize()))
        self.assertEqual(C_relu_ref.dequantize(), C_relu_hat.dequantize(),
                         message="Scalar add relu results don't match:\
                         {} vs {}".format(C_relu_ref.dequantize(), C_relu_hat.dequantize()))

    """Tests the correctness of the add and add_relu op."""
    def test_qadd_relu_same_qparams(self):
        for dtype in [torch.quint8, torch.qint8, torch.qint32]:
            add_relu = torch.ops.quantized.add_relu
            add = torch.ops.quantized.add
            add_out = torch.ops.quantized.add_out
            add_relu_out = torch.ops.quantized.add_relu_out

            # NB: This is a strange size so that we exercise both the vectorized
            # implementation (64-element chunks at at time) as well as the scalar
            # implementation
            A = torch.arange(-128, 130, dtype=torch.float)
            B = torch.arange(-128, 130, dtype=torch.float)
            scale = 2.0
            zero_point = 127
            qA = torch.quantize_per_tensor(A, scale=scale, zero_point=zero_point,
                                           dtype=dtype)
            qB = torch.quantize_per_tensor(B, scale=scale, zero_point=zero_point,
                                           dtype=dtype)

            # Add ReLU ground truth
            C = (qA.dequantize() + qB.dequantize()).numpy()
            qC = _quantize(C, scale, zero_point, dtype=np_dtype[dtype])
            qC_hat = add(qA, qB, scale=scale, zero_point=zero_point)
            np.testing.assert_equal(qC, qC_hat.int_repr(),
                                    "Quantized addition failed.")
            qC_out_hat = torch._empty_affine_quantized(qC.shape,
                                                       scale=scale,
                                                       zero_point=zero_point,
                                                       dtype=dtype)
            add_out(qA, qB, out=qC_out_hat)
            self.assertEqual(qC_hat, qC_out_hat, message="Add.out failed")

            # Add + ReLU ground truth
            Crelu = C.copy()
            Crelu[C < 0] = 0
            qCrelu = _quantize(Crelu, scale, zero_point, dtype=np_dtype[dtype])
            qCrelu_hat = add_relu(qA, qB, scale=scale, zero_point=zero_point)
            np.testing.assert_equal(qCrelu, qCrelu_hat.int_repr(),
                                    "Quantized addition with ReLU failed.")
            qCrelu_out_hat = torch._empty_affine_quantized(qCrelu.shape,
                                                           scale=scale,
                                                           zero_point=zero_point,
                                                           dtype=dtype)
            add_relu_out(qA, qB, out=qCrelu_out_hat)
            self.assertEqual(qCrelu_hat, qCrelu_out_hat,
                             message="AddReLU.out failed")


    """Tests the correctness of the add and add_relu op."""
    def test_qadd_relu_different_qparams(self):
        for dtype in [torch.quint8, torch.qint8, torch.qint32]:
            add_relu = torch.ops.quantized.add_relu
            add = torch.ops.quantized.add
            add_out = torch.ops.quantized.add_out
            add_relu_out = torch.ops.quantized.add_relu_out

            # NB: This is a strange size so that we exercise both the vectorized
            # implementation (64-element chunks at at time) as well as the scalar
            # implementation
            A = torch.arange(-128, 130, dtype=torch.float)
            B = torch.arange(-128, 130, dtype=torch.float)
            scale_A = 3.0
            zero_point_A = 7
            scale_B = 5.0
            zero_point_B = 127

            scale_C = 0.5
            zero_point_C = 5

            qA = torch.quantize_per_tensor(A, scale=scale_A, zero_point=zero_point_A,
                                           dtype=dtype)
            qB = torch.quantize_per_tensor(B, scale=scale_B, zero_point=zero_point_B,
                                           dtype=dtype)

            # Add ground truth
            C = (qA.dequantize() + qB.dequantize()).numpy()
            qC = _quantize(C, scale_C, zero_point_C, dtype=np_dtype[dtype])
            qC_hat = add(qA, qB, scale=scale_C, zero_point=zero_point_C)
            np.testing.assert_equal(qC, qC_hat.int_repr(),
                                    "Quantized addition failed.")
            qC_out_hat = torch._empty_affine_quantized(qC.shape,
                                                       scale=scale_C,
                                                       zero_point=zero_point_C,
                                                       dtype=dtype)
            add_out(qA, qB, out=qC_out_hat)
            self.assertEqual(qC_hat, qC_out_hat, message="Add.out failed")

            # Add + ReLU ground truth
            Crelu = C.copy()
            Crelu[C < 0] = 0
            qCrelu = _quantize(Crelu, scale_C, zero_point_C, dtype=np_dtype[dtype])
            qCrelu_hat = add_relu(qA, qB, scale=scale_C, zero_point=zero_point_C)
            np.testing.assert_equal(qCrelu, qCrelu_hat.int_repr(),
                                    "Quantized addition with ReLU failed.")
            qCrelu_out_hat = torch._empty_affine_quantized(qCrelu.shape,
                                                           scale=scale_C,
                                                           zero_point=zero_point_C,
                                                           dtype=dtype)
            add_relu_out(qA, qB, out=qCrelu_out_hat)
            self.assertEqual(qCrelu_hat, qCrelu_out_hat,
                             message="AddReLU.out failed")

    """Tests the correctness of the mul and mul_relu op."""
    def test_qmul_relu_same_qparams(self):
        for dtype in [torch.quint8, torch.qint8, torch.qint32]:
            mul_relu = torch.ops.quantized.mul_relu
            mul = torch.ops.quantized.mul
            mul_out = torch.ops.quantized.mul_out
            mul_relu_out = torch.ops.quantized.mul_relu_out

            A = torch.arange(-100, 100, dtype=torch.float)
            B = torch.arange(-100, 100, dtype=torch.float)
            scale = 2.0
            zero_point = 127
            qA = torch.quantize_per_tensor(A, scale=scale, zero_point=zero_point,
                                           dtype=dtype)
            qB = torch.quantize_per_tensor(B, scale=scale, zero_point=zero_point,
                                           dtype=dtype)

            # mul ReLU ground truth
            C = (qA.dequantize() * qB.dequantize()).numpy()
            qC = _quantize(C, scale, zero_point, dtype=np_dtype[dtype])
            qC_hat = mul(qA, qB, scale=scale, zero_point=zero_point)
            np.testing.assert_equal(qC, qC_hat.int_repr(),
                                    "Quantized mulition failed.")
            qC_out_hat = torch._empty_affine_quantized(qC.shape,
                                                       scale=scale,
                                                       zero_point=zero_point,
                                                       dtype=dtype)
            mul_out(qA, qB, out=qC_out_hat)
            self.assertEqual(qC_hat, qC_out_hat, message="mul.out failed")

            # mul + ReLU ground truth
            Crelu = C.copy()
            Crelu[C < 0] = 0
            qCrelu = _quantize(Crelu, scale, zero_point, dtype=np_dtype[dtype])
            qCrelu_hat = mul_relu(qA, qB, scale=scale, zero_point=zero_point)
            np.testing.assert_equal(qCrelu, qCrelu_hat.int_repr(),
                                    "Quantized mulition with ReLU failed.")
            qCrelu_out_hat = torch._empty_affine_quantized(qCrelu.shape,
                                                           scale=scale,
                                                           zero_point=zero_point,
                                                           dtype=dtype)
            mul_relu_out(qA, qB, out=qCrelu_out_hat)
            self.assertEqual(qCrelu_hat, qCrelu_out_hat,
                             message="mulReLU.out failed")

            # Scalar multiplication
            for b in B:
                C_ref = qA.dequantize().numpy() * b.item()
                qC_hat = torch.ops.quantized.mul_scalar(qA, b.item())

                self.assertEqual(C_ref, qC_hat.dequantize())

            # Scalar multiplication + relu
            for b in B:
                C_ref = qA.dequantize().numpy() * b.item()
                C_ref[C_ref < 0] = 0
                qC_hat = torch.ops.quantized.mul_scalar_relu(qA, b.item())

                self.assertEqual(C_ref, qC_hat.dequantize())

    """Tests the correctness of the mul and mul_relu op."""
    def test_qmul_relu_different_qparams(self):
        for dtype in [torch.quint8, torch.qint8, torch.qint32]:
            mul_relu = torch.ops.quantized.mul_relu
            mul = torch.ops.quantized.mul
            mul_out = torch.ops.quantized.mul_out
            mul_relu_out = torch.ops.quantized.mul_relu_out

            A = torch.arange(-100, 100, dtype=torch.float)
            B = torch.arange(-100, 100, dtype=torch.float)
            scale_A = 3.0
            zero_point_A = 7
            scale_B = 5.0
            zero_point_B = 127

            scale_C = 0.5
            zero_point_C = 5

            qA = torch.quantize_per_tensor(A, scale=scale_A, zero_point=zero_point_A,
                                           dtype=dtype)
            qB = torch.quantize_per_tensor(B, scale=scale_B, zero_point=zero_point_B,
                                           dtype=dtype)

            # mul ground truth
            C = (qA.dequantize() * qB.dequantize()).numpy()
            qC = _quantize(C, scale_C, zero_point_C, dtype=np_dtype[dtype])
            qC_hat = mul(qA, qB, scale=scale_C, zero_point=zero_point_C)
            np.testing.assert_equal(qC, qC_hat.int_repr(),
                                    "Quantized multiplication failed.")
            qC_out_hat = torch._empty_affine_quantized(qC.shape,
                                                       scale=scale_C,
                                                       zero_point=zero_point_C,
                                                       dtype=dtype)
            mul_out(qA, qB, out=qC_out_hat)
            self.assertEqual(qC_hat, qC_out_hat, message="mul.out failed")

            # mul + ReLU ground truth
            Crelu = C.copy()
            Crelu[C < 0] = 0
            qCrelu = _quantize(Crelu, scale_C, zero_point_C, dtype=np_dtype[dtype])
            qCrelu_hat = mul_relu(qA, qB, scale=scale_C, zero_point=zero_point_C)
            np.testing.assert_equal(qCrelu, qCrelu_hat.int_repr(),
                                    "Quantized multiplication with ReLU failed.")
            qCrelu_out_hat = torch._empty_affine_quantized(qCrelu.shape,
                                                           scale=scale_C,
                                                           zero_point=zero_point_C,
                                                           dtype=dtype)
            mul_relu_out(qA, qB, out=qCrelu_out_hat)
            self.assertEqual(qCrelu_hat, qCrelu_out_hat,
                             message="mulReLU.out failed")

    """Tests the correctness of the mul and mul_relu op."""
    def test_qmul_broadcast(self):
        mul_relu = torch.ops.quantized.mul_relu
        mul = torch.ops.quantized.mul
        mul_out = torch.ops.quantized.mul_out
        mul_relu_out = torch.ops.quantized.mul_relu_out

        # A = torch.arange(-25, 25, dtype=torch.float)
        # B = torch.arange(-25, 25, dtype=torch.float)
        A = torch.randn(8, 1, 6, 1)
        B = torch.randn(7, 1, 5)
        scale_A = 3.0
        zero_point_A = 7
        scale_B = 5.0
        zero_point_B = 127

        scale_C = 0.5
        zero_point_C = 5

        qA = torch.quantize_per_tensor(A, scale=scale_A, zero_point=zero_point_A,
                                       dtype=torch.quint8)
        qB = torch.quantize_per_tensor(B, scale=scale_B, zero_point=zero_point_B,
                                       dtype=torch.quint8)

        # mul ground truth
        C = (qA.dequantize() * qB.dequantize()).numpy()
        qC = _quantize(C, scale_C, zero_point_C)
        qC_hat = mul(qA, qB, scale=scale_C, zero_point=zero_point_C)
        np.testing.assert_equal(qC, qC_hat.int_repr(),
                                "Quantized multiplication failed.")

    """Tests max pool operation on quantized tensors."""
    @given(X=hu.tensor(shapes=hu.array_shapes(min_dims=3, max_dims=4,
                                              min_side=1, max_side=10),
                       qparams=hu.qparams()),
           kernel=st.sampled_from((3, 5, 7)),
           stride=st.sampled_from((None, 1, 2)),
           dilation=st.integers(1, 2),
           padding=st.integers(0, 2),
           ceil_mode=st.booleans())
    def test_max_pool2d(self, X, kernel, stride, dilation, padding, ceil_mode):
        X, (scale, zero_point, torch_type) = X
        # Check constraints
        assume(kernel // 2 >= padding)  # Kernel cannot be overhanging!
        iH, iW = X.shape[-2:]
        oH = pool_output_shape(iH, kernel, padding, stride, dilation, ceil_mode)
        assume(oH > 0)
        oW = pool_output_shape(iW, kernel, padding, stride, dilation, ceil_mode)
        assume(oW > 0)

        a = torch.from_numpy(X)
        a_pool = torch.nn.functional.max_pool2d(a, kernel_size=kernel,
                                                stride=stride,
                                                padding=padding, dilation=dilation,
                                                ceil_mode=ceil_mode)
        a_ref = torch.quantize_per_tensor(a_pool, scale=scale,
                                          zero_point=zero_point, dtype=torch_type)
        a_ref = a_ref.dequantize()
        qa = torch.quantize_per_tensor(a, scale=scale, zero_point=zero_point,
                                       dtype=torch_type)

        ops_under_test = {
            "torch": torch.max_pool2d,
            "nn.functional": torch.nn.functional.max_pool2d,
            "nn.quantized.functional": torch.nn.quantized.functional.max_pool2d
        }

        for name, op in ops_under_test.items():
            a_hat = op(qa, kernel_size=kernel, stride=stride, padding=padding,
                       dilation=dilation, ceil_mode=ceil_mode)
            self.assertEqual(a_ref, a_hat.dequantize(),
                             message="{} results are off".format(name))
        # Test the ops.quantized separately, because None is not treated.
        a_hat = torch.ops.quantized.max_pool2d(
            qa, kernel_size=_pair(kernel),
            stride=_pair(kernel if stride is None else stride),
            padding=_pair(padding), dilation=_pair(dilation), ceil_mode=ceil_mode)
        self.assertEqual(a_ref, a_hat.dequantize(),
                         message="ops.quantized.max_pool2d results are off")

    """Tests max pool operation on NHWC quantized tensors."""
    @given(X=hu.tensor(shapes=hu.array_shapes(min_dims=4, max_dims=4,
                                              min_side=1, max_side=10),
                       qparams=hu.qparams()),
           kernel=st.sampled_from((3, 5, 7)),
           stride=st.sampled_from((None, 1, 2)),
           dilation=st.integers(1, 2),
           padding=st.integers(0, 2),
           ceil_mode=st.booleans())
    def test_max_pool2d_nhwc(self, X, kernel, stride, dilation, padding, ceil_mode):
        X, (scale, zero_point, torch_type) = X
        # Ensure we hit the vectorized paths
        # 176 = 128 + 32 + 16
        # 128 hits the interleaved path
        # 32 hits the non-interleaved path
        # 16 hits the scalar path
        if X.shape[1] < 176:
            X = np.repeat(X, 176 / X.shape[1], 1)
        # Check constraints
        assume(kernel // 2 >= padding)  # Kernel cannot be overhanging!
        iH, iW = X.shape[-2:]
        oH = pool_output_shape(iH, kernel, padding, stride, dilation, ceil_mode)
        assume(oH > 0)
        oW = pool_output_shape(iW, kernel, padding, stride, dilation, ceil_mode)
        assume(oW > 0)

        X_nchw = np.ascontiguousarray(X.transpose([0, 2, 3, 1]))
        a = torch.from_numpy(X_nchw).permute([0, 3, 1, 2])
        a_pool = torch.nn.functional.max_pool2d(a, kernel_size=kernel,
                                                stride=stride,
                                                padding=padding, dilation=dilation,
                                                ceil_mode=ceil_mode)
        a_ref = torch.quantize_per_tensor(a_pool, scale=scale,
                                          zero_point=zero_point, dtype=torch_type)
        a_ref = a_ref.dequantize()
        qa = torch.quantize_per_tensor(torch.from_numpy(X_nchw), scale=scale, zero_point=zero_point,
                                       dtype=torch_type).permute([0, 3, 1, 2])
        self.assertTrue(qa.stride() != sorted(qa.stride()))

        ops_under_test = {
            "torch": torch.max_pool2d,
            "nn.functional": torch.nn.functional.max_pool2d,
            "nn.quantized.functional": torch.nn.quantized.functional.max_pool2d
        }

        for name, op in ops_under_test.items():
            a_hat = op(qa, kernel_size=kernel, stride=stride, padding=padding,
                       dilation=dilation, ceil_mode=ceil_mode)
            self.assertTrue(a_hat.stride() != sorted(a_hat.stride()))
            self.assertEqual(a_ref, a_hat.dequantize(),
                             message="{} results are off".format(name))
        # Test the ops.quantized separately, because None is not treated.
        a_hat = torch.ops.quantized.max_pool2d(
            qa, kernel_size=_pair(kernel),
            stride=_pair(kernel if stride is None else stride),
            padding=_pair(padding), dilation=_pair(dilation), ceil_mode=ceil_mode)
        self.assertEqual(a_ref, a_hat.dequantize(),
                         message="ops.quantized.max_pool2d results are off")

    @given(X=hu.tensor(shapes=hu.array_shapes(min_dims=3, max_dims=4,
                                              min_side=5, max_side=10),
                       qparams=hu.qparams(dtypes=torch.quint8)),
           kernel=st.sampled_from((3, 5)),
           stride=st.sampled_from((None, 1, 2)),
           padding=st.integers(0, 2),
           ceil_mode=st.sampled_from((True, False)),
           count_include_pad=st.sampled_from((True, False)),
           divisor_override=st.sampled_from((None, None)))
    def test_avg_pool2d(self, X, kernel, stride, padding, ceil_mode, count_include_pad, divisor_override):
        """
        Note: we currently cannot test the divisor_override, because quantized op will clamp the result
        within range. However, the float op will not.
        """
        X, (scale, zero_point, torch_type) = X

        assume(kernel // 2 >= padding)  # Kernel cannot be overhanging!
        iH, iW = X.shape[-2:]
        oH = pool_output_shape(iH, kernel, padding, stride, dilation=1)
        assume(oH > 0)
        oW = pool_output_shape(iW, kernel, padding, stride, dilation=1)
        assume(oW > 0)
        X = torch.from_numpy(X)
        qX = torch.quantize_per_tensor(X, scale=scale, zero_point=zero_point,
                                       dtype=torch_type)
        X = qX.dequantize()
        # Run reference on float tensor and then quantize the result for comparison
        X_ref = torch.nn.functional.avg_pool2d(
            X, kernel_size=kernel, stride=stride, padding=padding,
            ceil_mode=ceil_mode, count_include_pad=count_include_pad, divisor_override=divisor_override)
        ops_under_test = {
            "nn.functional": torch.nn.functional.avg_pool2d,
            "nn.quantized.functional": torch.nn.quantized.functional.avg_pool2d
        }
        error_message = r"Results are off for {}:\n\tExpected:\n{}\n\tGot:\n{}"
        for name, op in ops_under_test.items():
            qX_hat = op(qX, kernel_size=kernel, stride=stride, padding=padding, ceil_mode=ceil_mode,
                        count_include_pad=count_include_pad, divisor_override=divisor_override)
            qX_ref = torch.quantize_per_tensor(X_ref, scale=qX_hat.q_scale(), zero_point=qX_hat.q_zero_point(),
                                               dtype=torch_type)

            self.assertEqual(qX_ref.int_repr().to(torch.double), qX_hat.int_repr().to(torch.double), atol=1.0,
                             message=error_message.format(name, qX_hat.int_repr(), qX_ref.int_repr()))
            self.assertEqual(scale, qX_hat.q_scale(),
                             message=error_message.format(name + '.scale', scale, qX_hat.q_scale()))
            self.assertEqual(zero_point, qX_hat.q_zero_point(),
                             message=error_message.format(name + '.zero_point', scale,
                                                          qX_hat.q_zero_point()))

    @given(X=hu.tensor(shapes=hu.array_shapes(min_dims=4, max_dims=4,
                                              min_side=5, max_side=10),
                       qparams=hu.qparams(dtypes=torch.qint8)),
           kernel=st.sampled_from((4, 5)),
           stride=st.sampled_from((None, 1, 2)),
           padding=st.integers(0, 2),
           ceil_mode=st.sampled_from((True, False)),
           count_include_pad=st.sampled_from((True, False)),
           divisor_override=st.sampled_from((None, None)))
    def test_avg_pool2d_nhwc(self, X, kernel, stride, padding, ceil_mode, count_include_pad, divisor_override):
        """
        Note: 1) we currently cannot test the divisor_override, because quantized op will clamp the result
        within range. However, the float op will not.
        2) we cannot test the qint32, since the float point precision is much lower than int32 for big number,
        which will make the test be very flaky.
        """
        X, (scale, zero_point, torch_type) = X
        H, W = X.shape[-2:]


        if X.shape[1] < 176:
            X = np.repeat(X, 176 / X.shape[1], 1)

        assume(kernel // 2 >= padding)  # Kernel cannot be overhanging!
        iH, iW = X.shape[-2:]
        oH = pool_output_shape(iH, kernel, padding, stride, dilation=1)
        assume(oH > 0)
        oW = pool_output_shape(iW, kernel, padding, stride, dilation=1)
        assume(oW > 0)

        X_nchw = np.ascontiguousarray(X.transpose([0, 2, 3, 1]))

        qX = torch.quantize_per_tensor(torch.from_numpy(X_nchw), scale=scale,
                                       zero_point=zero_point, dtype=torch_type).permute([0, 3, 1, 2])
        X = qX.dequantize()

        # Run reference on int_repr + round to avoid double rounding error.
        X_ref = torch.nn.functional.avg_pool2d(
            X, kernel_size=kernel, stride=stride, padding=padding,
            ceil_mode=ceil_mode, count_include_pad=count_include_pad, divisor_override=divisor_override)

        self.assertTrue(qX.stride() != sorted(qX.stride()))
        ops_under_test = {
            "nn.functional": torch.nn.functional.avg_pool2d,
            "nn.quantized.functional": torch.nn.quantized.functional.avg_pool2d
        }
        error_message = r"Results are off for {}:\n\tExpected:\n{}\n\tGot:\n{}"
        for name, op in ops_under_test.items():
            X_hat = op(qX, kernel_size=kernel, stride=stride, padding=padding, ceil_mode=ceil_mode,
                       count_include_pad=count_include_pad, divisor_override=divisor_override)
            self.assertTrue(X_hat.stride() != sorted(X_hat.stride()))
            qX_ref = torch.quantize_per_tensor(X_ref, scale=X_hat.q_scale(), zero_point=X_hat.q_zero_point(),
                                               dtype=torch_type)

            self.assertEqual(qX_ref.int_repr().to(torch.double), X_hat.int_repr().to(torch.double), atol=1.0,
                             message=error_message.format(name, X_hat.int_repr(), qX_ref.int_repr()))
            self.assertEqual(scale, X_hat.q_scale(),
                             message=error_message.format(name + '.scale', scale, X_hat.q_scale()))
            self.assertEqual(zero_point, X_hat.q_zero_point(),
                             message=error_message.format(name + '.zero_point', scale,
                             X_hat.q_zero_point()))

    @given(X=hu.tensor(shapes=hu.array_shapes(min_dims=5, max_dims=5,
                                              min_side=5, max_side=10),
                       qparams=hu.qparams(dtypes=torch.quint8)),
           kernel=st.sampled_from((3, 5)),
           stride=st.sampled_from((None, 1, 2)),
           padding=st.integers(0, 2),
           ceil_mode=st.sampled_from((True, False)),
           count_include_pad=st.sampled_from((True, False)),
           divisor_override=st.sampled_from((None, None)))
    def test_avg_pool3d(self, X, kernel, stride, padding, ceil_mode, count_include_pad, divisor_override):
        """
        Note: we currently cannot test the divisor_override, because quantized op will clamp the result
        within range. However, the float op will not.
        """
        X, (scale, zero_point, torch_type) = X

        assume(kernel // 2 >= padding)  # Kernel cannot be overhanging!
        iD, iH, iW = X.shape[-3:]
        oD = pool_output_shape(iD, kernel, padding, stride, dilation=1)
        assume(oD > 0)
        oH = pool_output_shape(iH, kernel, padding, stride, dilation=1)
        assume(oH > 0)
        oW = pool_output_shape(iW, kernel, padding, stride, dilation=1)
        assume(oW > 0)

        X = torch.from_numpy(X)
        qX = torch.quantize_per_tensor(X, scale=scale, zero_point=zero_point,
                                       dtype=torch_type)
        X = qX.dequantize()
        # Run reference on float tensor and then quantize the result for comparison
        X_ref = torch.nn.functional.avg_pool3d(
            X, kernel_size=kernel, stride=stride, padding=padding,
            ceil_mode=ceil_mode, count_include_pad=count_include_pad, divisor_override=divisor_override)

        ops_under_test = {
            "nn.functional": torch.nn.functional.avg_pool3d,
            "nn.quantized.functional": torch.nn.quantized.functional.avg_pool3d
        }
        error_message = r"Results are off for {}:\n\tExpected:\n{}\n\tGot:\n{}"
        for name, op in ops_under_test.items():
            qX_hat = op(qX, kernel_size=kernel, stride=stride, padding=padding, ceil_mode=ceil_mode,
                        count_include_pad=count_include_pad, divisor_override=divisor_override)
            qX_ref = torch.quantize_per_tensor(X_ref, scale=qX_hat.q_scale(), zero_point=qX_hat.q_zero_point(),
                                               dtype=torch_type)
            self.assertEqual(qX_ref.int_repr().to(torch.double), qX_hat.int_repr().to(torch.double), atol=1.0,
                             message=error_message.format(name, qX_hat.int_repr(), qX_ref.int_repr()))
            self.assertEqual(scale, qX_hat.q_scale(),
                             message=error_message.format(name + '.scale', scale, qX_hat.q_scale()))
            self.assertEqual(zero_point, qX_hat.q_zero_point(),
                             message=error_message.format(name + '.zero_point', scale,
                                                          qX_hat.q_zero_point()))

    @given(X=hu.tensor(shapes=hu.array_shapes(min_dims=5, max_dims=5,
                                              min_side=5, max_side=10),
                       qparams=hu.qparams(dtypes=torch.qint8)),
           kernel=st.sampled_from((4, 5)),
           stride=st.sampled_from((None, 1, 2)),
           padding=st.integers(0, 2),
           ceil_mode=st.sampled_from((True, False)),
           count_include_pad=st.sampled_from((True, False)),
           divisor_override=st.sampled_from((None, None)))
    def test_avg_pool3d_nhwc(self, X, kernel, stride, padding, ceil_mode, count_include_pad, divisor_override):
        """
        Note: 1) we currently cannot test the divisor_override, because quantized op will clamp the result
        within range. However, the float op will not.
        2) we cannot test the qint32, since the float point precision is much lower than int32 for big number,
        which will make the test be very flaky.
        """
        X, (scale, zero_point, torch_type) = X
        D, H, W = X.shape[-3:]


        if X.shape[1] < 176:
            X = np.repeat(X, 176 / X.shape[1], 1)

        assume(kernel // 2 >= padding)  # Kernel cannot be overhanging!
        iD, iH, iW = X.shape[-3:]
        oD = pool_output_shape(iD, kernel, padding, stride, dilation=1)
        assume(oD > 0)
        oH = pool_output_shape(iH, kernel, padding, stride, dilation=1)
        assume(oH > 0)
        oW = pool_output_shape(iW, kernel, padding, stride, dilation=1)
        assume(oW > 0)

        X_nchw = np.ascontiguousarray(X.transpose([0, 2, 3, 4, 1]))

        qX = torch.quantize_per_tensor(torch.from_numpy(X_nchw), scale=scale,
                                       zero_point=zero_point, dtype=torch_type).permute([0, 4, 1, 2, 3])
        X = qX.dequantize()

        # Run reference on int_repr + round to avoid double rounding error.
        X_ref = torch.nn.functional.avg_pool3d(
            X, kernel_size=kernel, stride=stride, padding=padding,
            ceil_mode=ceil_mode, count_include_pad=count_include_pad, divisor_override=divisor_override)

        self.assertTrue(qX.stride() != sorted(qX.stride()))
        ops_under_test = {
            "nn.functional": torch.nn.functional.avg_pool3d,
            "nn.quantized.functional": torch.nn.quantized.functional.avg_pool3d
        }
        error_message = r"Results are off for {}:\n\tExpected:\n{}\n\tGot:\n{}"
        for name, op in ops_under_test.items():
            X_hat = op(qX, kernel_size=kernel, stride=stride, padding=padding, ceil_mode=ceil_mode,
                       count_include_pad=count_include_pad, divisor_override=divisor_override)
            self.assertTrue(X_hat.stride() != sorted(X_hat.stride()))
            qX_ref = torch.quantize_per_tensor(X_ref, scale=X_hat.q_scale(), zero_point=X_hat.q_zero_point(),
                                               dtype=torch_type)

            self.assertEqual(qX_ref.int_repr().to(torch.double), X_hat.int_repr().to(torch.double), atol=1.0,
                             message=error_message.format(name, X_hat.int_repr(), qX_ref.int_repr()))
            self.assertEqual(scale, X_hat.q_scale(),
                             message=error_message.format(name + '.scale', scale, X_hat.q_scale()))
            self.assertEqual(zero_point, X_hat.q_zero_point(),
                             message=error_message.format(name + '.zero_point', scale,
                             X_hat.q_zero_point()))

    @given(X=hu.tensor(shapes=hu.array_shapes(min_dims=4, max_dims=4,
                                              min_side=1, max_side=10),
                       qparams=hu.qparams(dtypes=torch.quint8)),
           output_size_h=st.integers(1, 10),
           output_size_w=st.integers(1, 10))
    def test_adaptive_avg_pool2d(self, X, output_size_h, output_size_w):
        X, (scale, zero_point, torch_type) = X

        H, W = X.shape[-2:]
        assume(output_size_h <= H)
        assume(output_size_w <= W)
        if output_size_h == output_size_w:
            output_size = output_size_h
        else:
            output_size = (output_size_h, output_size_w)
        X = torch.from_numpy(X)
        qX = torch.quantize_per_tensor(X, scale=scale, zero_point=zero_point,
                                       dtype=torch_type)

        # Run reference on int_repr + round to avoid double rounding error.
        X_ref = torch.nn.functional.adaptive_avg_pool2d(
            qX.int_repr().to(torch.float), output_size).round()

        ops_under_test = {
            "nn.functional": torch.nn.functional.adaptive_avg_pool2d,
            "nn.quantized.functional":
                torch.nn.quantized.functional.adaptive_avg_pool2d
        }

        error_message = r"Results are off for {}:\n\tExpected:\n{}\n\tGot:\n{}"

        for name, op in ops_under_test.items():
            qX_hat = op(qX, output_size=output_size)
            self.assertEqual(X_ref, qX_hat.int_repr(), atol=1.0,
                             message=error_message.format(name, X_ref, qX_hat))
            self.assertEqual(scale, qX_hat.q_scale(),
                             message=error_message.format(name + '.scale', scale, qX_hat.q_scale()))
            self.assertEqual(zero_point, qX_hat.q_zero_point(),
                             message=error_message.format(name + '.zero_point', scale,
                                                          qX_hat.q_zero_point()))

    """Tests adaptive average pool operation on NHWC quantized tensors."""
    @given(X=hu.tensor(shapes=hu.array_shapes(min_dims=4, max_dims=4,
                                              min_side=1, max_side=10),
                       qparams=hu.qparams(dtypes=torch.qint8)),
           output_size_h=st.integers(1, 10),
           output_size_w=st.integers(1, 10))
    def test_adaptive_avg_pool2d_nhwc(self, X, output_size_h, output_size_w):
        X, (scale, zero_point, torch_type) = X
        H, W = X.shape[-2:]
        assume(output_size_h <= H)
        assume(output_size_w <= W)
        if output_size_h == output_size_w:
            output_size = output_size_h
        else:
            output_size = (output_size_h, output_size_w)

        if X.shape[1] < 176:
            X = np.repeat(X, 176 / X.shape[1], 1)

        X_nchw = np.ascontiguousarray(X.transpose([0, 2, 3, 1]))
        X = torch.from_numpy(X_nchw).permute([0, 3, 1, 2])
        qX = torch.quantize_per_tensor(torch.from_numpy(X_nchw), scale=scale,
                                       zero_point=zero_point, dtype=torch_type).permute([0, 3, 1, 2])

        # Run reference on int_repr + round to avoid double rounding error.
        X_ref = torch.nn.functional.adaptive_avg_pool2d(qX.int_repr().to(torch.double), output_size).round()

        self.assertTrue(qX.stride() != sorted(qX.stride()))

        ops_under_test = {
            "nn.functional": torch.nn.functional.adaptive_avg_pool2d,
            "nn.quantized.functional":
                torch.nn.quantized.functional.adaptive_avg_pool2d
        }
        error_message = r"Results are off for {}:\n\tExpected:\n{}\n\tGot:\n{}"
        for name, op in ops_under_test.items():
            X_hat = op(qX, output_size=output_size)
            self.assertTrue(X_hat.stride() != sorted(X_hat.stride()))
            self.assertEqual(X_ref, X_hat.int_repr(), atol=1.0,
                             message="{} results are off".format(name))
            self.assertEqual(scale, X_hat.q_scale(),
                             message=error_message.format(name + '.scale', scale, X_hat.q_scale()))
            self.assertEqual(zero_point, X_hat.q_zero_point(),
                             message=error_message.format(name + '.zero_point', scale,
                                                          X_hat.q_zero_point()))

    @given(X=hu.tensor(shapes=hu.array_shapes(min_dims=3, max_dims=4,
                                              min_side=1, max_side=10),
                       qparams=hu.qparams()),
           k=st.integers(1, 10),
           dim=st.integers(1, 4),
           largest=st.booleans(),
           sorted=st.booleans())
    def test_qtopk(self, X, k, dim, largest, sorted):
        X, (scale, zero_point, torch_type) = X
        qX = torch.quantize_per_tensor(torch.from_numpy(X), scale, zero_point, torch_type)
        assume(dim < X.ndim)
        assume(k < X.shape[dim])

        unquantized_out = torch.topk(qX.dequantize(), k, dim=dim, largest=largest, sorted=sorted)

        values = torch.quantize_per_tensor(torch.from_numpy(X), scale, zero_point, torch_type)
        indices = torch.tensor(torch.from_numpy(X)).long()

        quantized_out = torch.topk(qX, k, dim=dim, largest=largest, sorted=sorted)

        assert(len(unquantized_out) == len(quantized_out))
        torch.testing.assert_allclose(quantized_out[0].dequantize(), unquantized_out[0])
        torch.testing.assert_allclose(quantized_out[1], unquantized_out[1])

    @given(X=hu.tensor(shapes=hu.array_shapes(min_dims=4, max_dims=4,
                                              min_side=1, max_side=10),
                       qparams=hu.qparams()),
           k=st.integers(1, 10),
           dim=st.integers(1, 4),
           largest=st.booleans(),
           sorted=st.booleans())
    def test_qtopk_nhwc(self, X, k, dim, largest, sorted):
        # X is NHWC, we permute to view as NCHW but keep NHWC in memory
        X, (scale, zero_point, torch_type) = X
        qX = torch.quantize_per_tensor(torch.from_numpy(X), scale, zero_point, torch_type).permute([0, 3, 1, 2])
        X = np.transpose(X, [0, 3, 1, 2])
        assume(dim < X.ndim)
        assume(k < X.shape[dim])

        unquantized_out = torch.topk(qX.dequantize(), k, dim=dim, largest=largest, sorted=sorted)

        values = torch.quantize_per_tensor(torch.from_numpy(X), scale, zero_point, torch_type)
        indices = torch.tensor(torch.from_numpy(X)).long()

        quantized_out = torch.topk(qX, k, dim=dim, largest=largest, sorted=sorted)

        assert(len(unquantized_out) == len(quantized_out))
        torch.testing.assert_allclose(quantized_out[0].dequantize(), unquantized_out[0])
        torch.testing.assert_allclose(quantized_out[1], unquantized_out[1])


    """Tests quantize concatenation (both fused and not)."""
    @given(X=hu.tensor(shapes=hu.array_shapes(min_dims=3, max_dims=4,
                                              min_side=1, max_side=10),
                       qparams=hu.qparams()),
           num=st.integers(1, 4),
           dim=st.integers(1, 4),
           relu=st.booleans())
    def test_cat(self, X, num, dim, relu):
        tensors_q = []
        tensors_ref = []
        X, (scale, zero_point, torch_type) = X
        assume(dim < X.ndim)
        X = torch.from_numpy(X)
        new_shape = np.array(X.shape)
        new_shape[dim] = 0
        for idx in range(num):
            tensors_q.append(torch.quantize_per_tensor(X, scale, zero_point,
                                                       torch_type))
            tensors_ref.append(X)
            new_shape[dim] += tensors_ref[-1].shape[dim]

        cat_ref = torch.cat(tensors_ref, dim=dim)
        cat_ref = torch.quantize_per_tensor(cat_ref, scale, zero_point, torch_type)
        cat_ref = cat_ref.dequantize()

        if relu:
            cat_ref = F.relu(cat_ref)
            q_cat_op = torch.ops.quantized.cat_relu
            q_cat_out_op = torch.ops.quantized.cat_relu_out
        else:
            q_cat_op = torch.ops.quantized.cat
            q_cat_out_op = torch.ops.quantized.cat_out

        cat_q = q_cat_op(tensors_q, dim=dim, scale=scale,
                         zero_point=zero_point)
        cat_q = cat_q.dequantize()
        np.testing.assert_equal(cat_ref.numpy(), cat_q.numpy())

        cat_q_out = torch._empty_affine_quantized(
            list(new_shape), scale=scale,
            zero_point=zero_point, dtype=torch_type)
        q_cat_out_op(tensors_q, dim=dim, out=cat_q_out)
        cat_q_out = cat_q_out.dequantize()
        np.testing.assert_equal(cat_ref.numpy(), cat_q_out.numpy())

        # Test the cat on per-channel quantized tensor.
        ch_axis = 1
        scales = torch.from_numpy(np.array([1.0] * X.shape[ch_axis]))
        scales = scales.to(torch.float64)
        zero_points = torch.from_numpy(np.array([0] * X.shape[ch_axis]))
        zero_points = zero_points.to(torch.long)
        tensors_q[0] = torch.quantize_per_channel(
            X, scales, zero_points, axis=ch_axis, dtype=torch_type)
        with self.assertRaisesRegex(RuntimeError, "supported.*cat"):
            cat_q = q_cat_op(tensors_q, dim=ch_axis, scale=scale,
                             zero_point=zero_point)

    @given(X=hu.tensor(shapes=hu.array_shapes(min_dims=4, max_dims=4,
                                              min_side=5, max_side=10),
                       qparams=hu.qparams()),
           size=st.sampled_from((1, 3, 5, 10)),
           mode=st.sampled_from(("bilinear", "nearest")),
           scale_factor=st.sampled_from((None, 1.5, 2.0)),
           align_corners=st.sampled_from((True, False)),
           nhwc_layout=st.sampled_from((True, False)))
    def test_interpolate(self, X, size, mode, scale_factor, align_corners, nhwc_layout):
        """
        This test cover upsample_nearest2d and upsample_bilinear2d
        """
        X, (scale, zero_point, torch_type) = X
        H, W = X.shape[-2:]

        if scale_factor is not None:
            size = None
        if mode == "nearest":
            align_corners = None

        if nhwc_layout:
            if X.shape[1] < 176:
                X = np.repeat(X, 176 / X.shape[1], 1)

            X_nchw = np.ascontiguousarray(X.transpose([0, 2, 3, 1]))
            X = torch.from_numpy(X_nchw).permute([0, 3, 1, 2])

            qX = torch.quantize_per_tensor(X, scale=scale, zero_point=zero_point,
                                           dtype=torch_type).permute([0, 3, 1, 2])
        else:
            X = torch.from_numpy(X)
            qX = torch.quantize_per_tensor(X, scale=scale, zero_point=zero_point,
                                           dtype=torch_type)

        X_ref = torch.nn.functional.interpolate(
            qX.int_repr().to(torch.float), size=size, scale_factor=scale_factor,
            mode=mode, align_corners=align_corners)

        ops_under_test = {
            "nn.functional": torch.nn.functional.interpolate,
            "nn.quantized.functional": torch.nn.quantized.functional.interpolate
        }
        error_message = r"Results are off for {}:\n\tExpected:\n{}\n\tGot:\n{}"
        for name, op in ops_under_test.items():
            qX_hat = op(qX, size=size, scale_factor=scale_factor,
                        mode=mode, align_corners=align_corners)
            self.assertEqual(X_ref, qX_hat.int_repr(), atol=1.0,
                             message="{} results are off".format(name, qX_hat.int_repr(), X_ref))
            self.assertEqual(scale, qX_hat.q_scale(),
                             message=error_message.format(name + '.scale', scale, qX_hat.q_scale()))
            self.assertEqual(zero_point, qX_hat.q_zero_point(),
                             message=error_message.format(name + '.zero_point', scale,
                                                          qX_hat.q_zero_point()))

    @given(X=hu.tensor(shapes=hu.array_shapes(min_dims=5, max_dims=5,
                                              min_side=5, max_side=10),
                       qparams=hu.qparams()),
           size=st.sampled_from((1, 3, 5, 5, 10)),
           scale_factor=st.sampled_from((None, 1.5, 2.0)),
           align_corners=st.sampled_from((True, False)),
           nhwc_layout=st.sampled_from((True, False)))
    def test_interpolate3d(self, X, size, scale_factor, align_corners, nhwc_layout):
        """
        This test cover upsample_nearest2d and upsample_bilinear2d
        """
        X, (scale, zero_point, torch_type) = X
        D, H, W = X.shape[-3:]
        mode = "nearest"
        if scale_factor is not None:
            size = None
        if mode == "nearest":
            align_corners = None

        if nhwc_layout:
            if X.shape[1] < 176:
                X = np.repeat(X, 176 / X.shape[1], 1)

            X_nchw = np.ascontiguousarray(X.transpose([0, 2, 3, 4, 1]))
            X = torch.from_numpy(X_nchw).permute([0, 4, 1, 2, 3])

            qX = torch.quantize_per_tensor(X, scale=scale, zero_point=zero_point,
                                           dtype=torch_type).permute([0, 4, 1, 2, 3])
        else:
            X = torch.from_numpy(X)
            qX = torch.quantize_per_tensor(X, scale=scale, zero_point=zero_point,
                                           dtype=torch_type)
        X_ref = torch.nn.functional.interpolate(
            qX.int_repr().to(torch.float), size=size, scale_factor=scale_factor,
            mode=mode, align_corners=align_corners)

        ops_under_test = {
            "nn.functional": torch.nn.functional.interpolate,
            "nn.quantized.functional": torch.nn.quantized.functional.interpolate
        }

        error_message = r"Results are off for {}:\n\tExpected:\n{}\n\tGot:\n{}"
        for name, op in ops_under_test.items():
            qX_hat = op(qX, size=size, scale_factor=scale_factor,
                        mode=mode, align_corners=align_corners)
            self.assertEqual(X_ref, qX_hat.int_repr(), atol=1.0,
                             message="{} results are off".format(name, qX_hat.int_repr(), X_ref))
            self.assertEqual(scale, qX_hat.q_scale(),
                             message=error_message.format(name + '.scale', scale, qX_hat.q_scale()))
            self.assertEqual(zero_point, qX_hat.q_zero_point(),
                             message=error_message.format(name + '.zero_point', scale,
                                                          qX_hat.q_zero_point()))

    """Tests quantize concatenation (both fused and not)."""
    @given(X=hu.tensor(shapes=hu.array_shapes(min_dims=4, max_dims=4,
                                              min_side=1, max_side=10),
                       qparams=hu.qparams()),
           relu=st.booleans())
    def test_cat_nhwc(self, X, relu):
        # X is NHWC
        X, (scale, zero_point, torch_type) = X

        # Tile out X so # channels is > 64
        X = np.repeat(X, 70 / X.shape[3], 3)
        X = torch.from_numpy(np.ascontiguousarray(X))
        Y = X.clone()
        Y = torch.from_numpy(np.ascontiguousarray(Y))
        # Here, we quantize and get quantized tensors in NHWC for both dims and strides. The
        # permute switches it so that the tensor looks like NCHW but it laid out in memory as
        # NHWC.
        qX = torch.quantize_per_tensor(X, scale, zero_point, torch_type).permute([0, 3, 1, 2])
        qY = torch.quantize_per_tensor(Y, scale, zero_point, torch_type).permute([0, 3, 1, 2])

        ref = torch.cat([qX.dequantize(), qY.dequantize()], dim=1)
        if relu:
            ref[ref < 0] = 0.0
        ref = torch.quantize_per_tensor(ref, scale=scale, zero_point=zero_point, dtype=torch_type)

        if relu:
            out = torch.ops.quantized.cat_relu(
                [qX, qY], dim=1, scale=scale, zero_point=zero_point)
        else:
            out = torch.ops.quantized.cat([qX, qY], dim=1, scale=scale, zero_point=zero_point)

        torch.testing.assert_allclose(out.dequantize(), ref.dequantize())
        self.assertNotEqual(out.stride(), sorted(out.stride()))

    @given(X=hu.tensor(shapes=hu.array_shapes(min_dims=3, max_dims=3,
                                              min_side=1, max_side=2),
                       qparams=hu.qparams()),
           dim=st.integers(1, 2))
    def test_mean(self, X, dim):
        X, (scale, zero_point, torch_type) = X
        qX = torch.quantize_per_tensor(torch.tensor(X).float(), scale, zero_point, torch_type)

        Y = torch.mean(qX.dequantize(), dim)
        Y = torch.quantize_per_tensor(Y, scale, zero_point, torch_type).dequantize()
        qY = torch.mean(qX, dim)

        self.assertEqual(Y, qY.dequantize())

    """Tests the correctness of the quantized equal op."""
    @given(X=hu.tensor(shapes=hu.array_shapes(1, 5, 1, 5),
                       qparams=hu.qparams()),
           X2=hu.tensor(shapes=hu.array_shapes(1, 5, 1, 5),
                        qparams=hu.qparams()),
           X_per_channel=st.booleans(),
           X2_per_channel=st.booleans())
    def test_equal(self, X, X2, X_per_channel, X2_per_channel):
        X, X_params = X
        (scale, zero_point, torch_type) = X_params
        X2, X2_params = X2
        (scale2, zero_point2, torch_type2) = X2_params

        X = torch.from_numpy(X)
        if X_per_channel:
            X_scheme = 'per_channel'
            channels = X.shape[-1]
            qX = torch.quantize_per_channel(
                X,
                scales=torch.tensor([scale] * channels),
                zero_points=torch.tensor([zero_point] * channels),
                dtype=torch_type,
                axis=X.ndim - 1)
        else:
            X_scheme = 'per_tensor'
            qX = torch.quantize_per_tensor(X, scale=scale, zero_point=zero_point,
                                           dtype=torch_type)
        X2 = torch.from_numpy(X2)
        if X2_per_channel:
            X2_scheme = 'per_channel'
            channels = X2.shape[-1]
            qX2 = torch.quantize_per_channel(
                X2,
                scales=torch.tensor([scale2] * channels),
                zero_points=torch.tensor([zero_point2] * channels),
                dtype=torch_type2,
                axis=X2.ndim - 1)
        else:
            X2_scheme = 'per_tensor'
            qX2 = torch.quantize_per_tensor(X2, scale=scale2, zero_point=zero_point2,
                                            dtype=torch_type2)

        def equal_ref(qX, qX2):
            if qX.qscheme() != qX2.qscheme():
                return False
            if qX.shape != qX2.shape:
                return False
            if qX.dtype != qX2.dtype:
                return False
            if qX.qscheme() == torch.per_tensor_affine:
                if qX.q_scale() != qX2.q_scale():
                    return False
                if qX.q_zero_point() != qX2.q_zero_point():
                    return False
            elif qX.qscheme() == torch.per_channel_affine:
                if (qX.q_per_channel_scales() !=
                   qX2.q_per_channel_scales()).any():
                    return False
                if (qX.q_per_channel_zero_points() !=
                   qX2.q_per_channel_zero_points()).any():
                    return False
            else:
                raise NotImplementedError("Don't know what to do with",
                                          qX.qscheme())
            if (qX.int_repr().to(float) != qX2.int_repr().to(float)).any():
                return False
            return True

        self.assertEqual(qX.equal(qX), equal_ref(qX, qX))
        self.assertEqual(qX.equal(qX2), equal_ref(qX, qX2))


    @given(X=hu.tensor(shapes=hu.array_shapes(min_dims=4, max_dims=4,
                                              min_side=1, max_side=32),
                       qparams=hu.qparams()),
           Y_scale=st.floats(0.2, 2.6),
           Y_zero_point=st.integers(0, 5))
    def test_batch_norm2d(self, X, Y_scale, Y_zero_point):
        if "fbgemm" not in torch.backends.quantized.supported_engines:
            return

        with override_quantized_engine("fbgemm"):
            X, (scale_x, zero_point_x, dtype_x) = X

            X = torch.from_numpy(X)
            c = X.shape[1]

            mean = torch.rand(c).float()
            var = torch.rand(c).float()
            weight = torch.rand(c).float()
            bias = torch.rand(c).float()
            eps = 0.001
            qx = torch.quantize_per_tensor(X, scale_x, zero_point_x, dtype_x)
            qy = torch.ops.quantized.batch_norm2d(qx, weight, bias, mean, var, eps, Y_scale, Y_zero_point)

            float_ref = F.batch_norm(qx.dequantize(), weight=weight, bias=bias,
                                     running_mean=mean, running_var=var, training=False, momentum=0, eps=eps)
            quantize_ref = torch.quantize_per_tensor(float_ref, Y_scale, Y_zero_point, dtype_x)
            self.assertEqual(qy.int_repr().numpy(), quantize_ref.int_repr().numpy())

    @unittest.skip("Takes 20+ min to finish in many configurations")
    @given(X=hu.tensor(shapes=hu.array_shapes(min_dims=4, max_dims=5,
                                              min_side=1, max_side=32),
                       qparams=hu.qparams()),
           Y_scale=st.floats(0.2, 2.6),
           Y_zero_point=st.integers(0, 5))
    def test_batch_norm2d_relu(self, X, Y_scale, Y_zero_point):
        if "fbgemm" not in torch.backends.quantized.supported_engines:
            return

        with override_quantized_engine("fbgemm"):
            X, (scale_x, zero_point_x, dtype_x) = X

            X = torch.from_numpy(X)
            c = X.shape[1]

            mean = torch.rand(c).float()
            var = torch.rand(c).float()
            weight = torch.rand(c).float()
            bias = torch.rand(c).float()
            eps = 0.001
            qx = torch.quantize_per_tensor(X, scale_x, zero_point_x, dtype_x)
            if len(X.shape) == 4:
                qy = torch.ops.quantized.batch_norm2d_relu(qx, weight, bias, mean, var, eps, Y_scale, Y_zero_point)
            else:
                qy = torch.ops.quantized.batch_norm3d_relu(qx, weight, bias, mean, var, eps, Y_scale, Y_zero_point)


            float_ref = F.batch_norm(qx.dequantize(), weight=weight, bias=bias,
                                     running_mean=mean, running_var=var, training=False, momentum=0, eps=eps).numpy()

            float_ref_relu = float_ref.copy()
            float_ref_relu[float_ref < 0] = 0
            quantize_ref = torch.quantize_per_tensor(torch.from_numpy(float_ref_relu), Y_scale, Y_zero_point, dtype_x)
            self.assertEqual(qy.int_repr().numpy(), quantize_ref.int_repr().numpy())

    @unittest.skip("Takes 20+ min to finish in many configurations")
    @given(X=hu.tensor(shapes=hu.array_shapes(min_dims=5, max_dims=5,
                                              min_side=1, max_side=32),
                       qparams=hu.qparams()),
           Y_scale=st.floats(0.2, 2.6),
           Y_zero_point=st.integers(0, 5))
    def test_batch_norm3d(self, X, Y_scale, Y_zero_point):
        if "fbgemm" not in torch.backends.quantized.supported_engines:
            return

        with override_quantized_engine("fbgemm"):
            X, (scale_x, zero_point_x, dtype_x) = X

            X = torch.from_numpy(X)
            c = X.shape[1]

            mean = torch.rand(c).float()
            var = torch.rand(c).float()
            weight = torch.rand(c).float()
            bias = torch.rand(c).float()
            eps = 0.001
            qx = torch.quantize_per_tensor(X, scale_x, zero_point_x, dtype_x)
            qy = torch.ops.quantized.batch_norm3d(qx, weight, bias, mean, var, eps, Y_scale, Y_zero_point)

            float_ref = F.batch_norm(qx.dequantize(), weight=weight, bias=bias,
                                     running_mean=mean, running_var=var, training=False, momentum=0, eps=eps)
            quantize_ref = torch.quantize_per_tensor(float_ref, Y_scale, Y_zero_point, dtype_x)
            self.assertEqual(qy.int_repr().numpy(), quantize_ref.int_repr().numpy())

@unittest.skipUnless('fbgemm' in torch.backends.quantized.supported_engines,
                     " Quantized operations require FBGEMM. FBGEMM is only optimized for CPUs"
                     " with instruction set support avx2 or newer.")
class TestDynamicQuantizedLinear(TestCase):
    """Tests the correctness of the dynamic quantized linear and linear_relu op."""
    @given(
        batch_size=st.integers(1, 4),
        input_channels=st.integers(16, 32),
        output_channels=st.integers(4, 8),
        use_bias=st.booleans(),
        use_relu=st.booleans(),
        use_multi_dim_input=st.booleans(),
        use_channelwise=st.booleans(),
        qengine=st.sampled_from(("qnnpack", "fbgemm")))
    def test_qlinear(self, batch_size, input_channels, output_channels,
                     use_bias, use_relu, use_multi_dim_input, use_channelwise, qengine):

        if qengine not in torch.backends.quantized.supported_engines:
            return
        if qengine == 'qnnpack':
            if IS_PPC or TEST_WITH_UBSAN or IS_MACOS:
                return
            use_channelwise = False
            use_relu = False

        with override_quantized_engine(qengine):
            qlinear_prepack = torch.ops.quantized.linear_prepack
            if use_relu:
                qlinear_dynamic = torch.ops.quantized.linear_relu_dynamic
            else:
                qlinear_dynamic = torch.ops.quantized.linear_dynamic

            if use_multi_dim_input:
                batch_size *= 3  # Test the multi-dim input tensor

            X_scale = 1.0
            X_zp = 0
            X_value_min = 0
            X_value_max = 255
            X_q0 = np.round(np.random.rand(batch_size, input_channels) *
                            (X_value_max - X_value_min)
                            + X_value_min
                            ).astype(np.uint8)
            X_q0 = np.round(np.random.rand(batch_size, input_channels) *
                            (X_value_max - X_value_min) + X_value_min).astype(np.uint8)
            X_q0[0, 0] = X_value_min
            X_q0[0, 1] = X_value_max

            # W_scale = 1.0
            # W_zp = 0
            W_scales = np.ones(output_channels)
            W_zps = np.zeros(output_channels).astype(np.int)
            W_value_min = -128
            W_value_max = 127
            W_q0 = np.round(
                np.random.rand(output_channels, input_channels)
                * (W_value_max - W_value_min)
                + W_value_min
            ).astype(np.int8)
            W_q0[0, 0] = W_value_min
            W_q0[1, 0] = W_value_max

            b_value_min = -10
            b_value_max = 10
            b_q0 = np.round(
                np.random.rand(output_channels) *
                (b_value_max - b_value_min) + b_value_min
            ).astype(np.int32) if use_bias else None

            if qengine == 'fbgemm':
                avoid_vpmaddubsw_overflow_linear(
                    batch_size,
                    input_channels,
                    output_channels,
                    X_q0,
                    X_value_min,
                    X_value_max,
                    W_q0,
                    W_value_min,
                    W_value_max,
                )

            X_fp32 = torch.from_numpy(_dequantize(X_q0, X_scale, X_zp)).to(dtype=torch.float)
            if use_multi_dim_input:
                X_fp32 = X_fp32.view(3, int(batch_size / 3), input_channels)

            # W_scale, W_zp = _calculate_dynamic_qparams(W_fp32, torch.qint8)
            # We currently only check the case where W_scale = 1.0, W_zp = 0.

            if use_channelwise:
                W_fp32 = torch.from_numpy(_dequantize(W_q0, W_scales.reshape(
                    (-1, 1)), W_zps.reshape((-1, 1)))).to(dtype=torch.float)
                W_q = torch.quantize_per_channel(W_fp32, scales=torch.from_numpy(W_scales),
                                                 zero_points=torch.from_numpy(W_zps), axis=0, dtype=torch.qint8)
                b_fp32 = torch.from_numpy(
                    _dequantize(b_q0, X_scale * W_scales, 0)
                ).to(dtype=torch.float) if use_bias else None
            else:
                W_fp32 = torch.from_numpy(_dequantize(
                    W_q0, W_scales[0], W_zps[0])).to(dtype=torch.float)
                W_q = torch.quantize_per_tensor(W_fp32, scale=W_scales[0], zero_point=(
                    W_zps[0].astype(int).item()), dtype=torch.qint8)
                b_fp32 = torch.from_numpy(
                    _dequantize(b_q0, X_scale * int(W_scales[0].item()), 0)
                ).to(dtype=torch.float) if use_bias else None

            # Observe X_fp32 and determine X_scale and X_zero_point, this should match
            # internals of dynamic linear.
            X_scale, X_zp = _calculate_dynamic_qparams(X_fp32, torch.quint8)
            X_q = torch.quantize_per_tensor(X_fp32, scale=X_scale, zero_point=X_zp, dtype=torch.quint8)

            # Weight prepacking operator for dynamic quantized Linear
            W_prepack = qlinear_prepack(W_q, b_fp32)
            # Dynamic quantized Linear operator with prepacked weight
            Y_fp32 = qlinear_dynamic(X_q.dequantize(), W_prepack)
            # Y_fp32 = qlinear_dynamic(X_fp32, W_prepack, b_fp32)

            Y_fp32_ref = F.linear(X_q.dequantize(), W_q.dequantize(), b_fp32)
            # Y_fp32_ref = F.linear(X_fp32, W_fp32, b_fp32)
            # if use_multi_dim_input:
            #     Y_fp32_ref = Y_fp32_ref.view(3, int(batch_size / 3), output_channels)

            if use_relu:
                Y_fp32_ref[Y_fp32_ref < 0.0] = 0.0

            self.assertEqual(Y_fp32, Y_fp32_ref,
                             message="torch.ops.quantized.linear_dynamic (fbgemm) results are off")

    """Tests the correctness of the legacy dynamic quantized linear op."""
    @given(
        batch_size=st.integers(1, 4),
        input_channels=st.integers(16, 32),
        output_channels=st.integers(4, 8),
    )
    def test_qlinear_legacy(self, batch_size, input_channels, output_channels):
        X_scale = 1.0
        X_zp = 0
        X_value_min = 0
        X_value_max = 255
        X_q0 = np.round(np.random.rand(batch_size, input_channels) * (
            X_value_max - X_value_min) + X_value_min
        ).astype(np.uint8)
        X_q0[0, 0] = X_value_min
        X_q0[0, 1] = X_value_max

        W_scale = 1.0
        W_zp = 0
        W_value_min = -128
        W_value_max = 127
        W_q0 = np.round(
            np.random.rand(output_channels, input_channels)
            * (W_value_max - W_value_min)
            + W_value_min
        ).astype(np.int8)
        W_q0[0, 0] = W_value_min
        W_q0[1, 0] = W_value_max

        b_value_min = -10
        b_value_max = 10
        b_q0 = np.round(
            np.random.rand(output_channels) * (b_value_max - b_value_min) +
            b_value_min
        ).astype(np.int32)

        avoid_vpmaddubsw_overflow_linear(
            batch_size,
            input_channels,
            output_channels,
            X_q0,
            X_value_min,
            X_value_max,
            W_q0,
            W_value_min,
            W_value_max,
        )

        X_fp32 = torch.from_numpy(_dequantize(X_q0, X_scale, X_zp)).to(dtype=torch.float)
        W_fp32 = torch.from_numpy(_dequantize(W_q0, W_scale, W_zp)).to(dtype=torch.float)
        b_fp32 = torch.from_numpy(
            _dequantize(b_q0, X_scale * W_scale, 0)
        ).to(dtype=torch.float)

        W_scale, W_zp = _calculate_dynamic_qparams(W_fp32, torch.qint8)
        W_q = torch.quantize_per_tensor(W_fp32, scale=W_scale, zero_point=W_zp, dtype=torch.qint8)

        # Observe X_fp32 and determine X_scale and X_zero_point, this should match
        # internals of dynamic linear.
        X_scale, X_zp = _calculate_dynamic_qparams(X_fp32, torch.quint8)
        X_q = torch.quantize_per_tensor(X_fp32, scale=X_scale, zero_point=X_zp, dtype=torch.quint8)

        W_int8, col_offsets, W_scale, W_zp = torch.fbgemm_linear_quantize_weight(W_q.dequantize())
        W_prepack = torch.fbgemm_pack_quantized_matrix(W_int8.clone(), W_int8.size(1), W_int8.size(0))
        # Quantized Linear operator with prepacked weight
        Y_fp32 = torch.fbgemm_linear_int8_weight(
            X_q.dequantize(), W_q.dequantize(), W_prepack, col_offsets,
            W_scale, W_zp, b_fp32)

        Y_fp32_ref = F.linear(X_q.dequantize(), W_q.dequantize(), b_fp32)
        # Y_fp32_ref = F.linear(X_fp32, W_fp32, b_fp32)

        self.assertEqual(Y_fp32, Y_fp32_ref,
                         message="torch.ops.quantized.fbgemm_linear_dynamic results are off")

class TestQuantizedLinear(unittest.TestCase):
    """Tests the correctness of the quantized linear and linear_relu op."""
    @given(batch_size=st.integers(1, 4),
           input_channels=st.integers(16, 32),
           output_channels=st.integers(4, 8),
           use_bias=st.booleans(),
           use_relu=st.booleans(),
           use_multi_dim_input=st.booleans(),
           use_channelwise=st.booleans(),
           qengine=st.sampled_from(("qnnpack", "fbgemm")))
    def test_qlinear(self, batch_size, input_channels, output_channels, use_bias,
                     use_relu, use_multi_dim_input, use_channelwise, qengine):
        if qengine not in torch.backends.quantized.supported_engines:
            return
        decimal_val = 4
        if qengine == 'qnnpack':
            # QNNPACK qlinear is flaky on MACOS. Issue #27326
            if IS_PPC or TEST_WITH_UBSAN or IS_MACOS:
                return
            use_channelwise = False
            use_multi_dim_input = False
            # QNNPACK supports uint8 in the kernels. In the op we shift the int8
            # weight values to uint8 to be on par with fbgemm. However, this causes
            # some rounding issues in rare cases. So, we relax the check to allow
            # off by one results.
            decimal_val = 0

        with override_quantized_engine(qengine):
            qlinear_prepack = torch.ops.quantized.linear_prepack
            if use_relu:
                qlinear = torch.ops.quantized.linear_relu
            else:
                qlinear = torch.ops.quantized.linear
            if use_multi_dim_input:
                batch_size *= 3  # Test the multi-dim input tensor
            X_scale = 1.5
            X_zp = 5
            X_value_min = 0
            X_value_max = 225
            X_q0 = np.round(
                np.random.rand(batch_size, input_channels) *
                (X_value_max - X_value_min)
                + X_value_min
            ).astype(np.uint8)
            W_scales = np.random.rand(output_channels)
            W_zps = np.round(np.random.rand(output_channels) * 100 - 50).astype(np.int)
            W_value_min = -128
            W_value_max = 127
            W_q0 = np.round(
                np.random.rand(output_channels, input_channels)
                * (W_value_max - W_value_min)
                + W_value_min
            ).astype(np.int8)
            b_value_min = -10
            b_value_max = 10
            b_q0 = np.round(
                np.random.rand(output_channels) *
                (b_value_max - b_value_min) + b_value_min
            ).astype(np.int32) if use_bias else None
            avoid_vpmaddubsw_overflow_linear(
                batch_size,
                input_channels,
                output_channels,
                X_q0,
                X_value_min,
                X_value_max,
                W_q0,
                W_value_min,
                W_value_max,
            )
            X = torch.from_numpy(_dequantize(
                X_q0, X_scale, X_zp)).to(dtype=torch.float)
            X_q = torch.quantize_per_tensor(
                X, scale=X_scale, zero_point=X_zp, dtype=torch.quint8)
            if use_channelwise:
                W = torch.from_numpy(_dequantize(W_q0, W_scales.reshape(
                    (-1, 1)), W_zps.reshape((-1, 1)))).to(dtype=torch.float)
                W_q = torch.quantize_per_channel(W, scales=torch.from_numpy(W_scales),
                                                 zero_points=torch.from_numpy(W_zps), axis=0, dtype=torch.qint8)
                b = torch.from_numpy(_dequantize(
                    b_q0, X_scale * W_scales, 0)).to(dtype=torch.float) if use_bias else None
                b_q = torch.quantize_per_channel(b, scales=torch.from_numpy(X_scale * W_scales),
                                                 zero_points=torch.zeros(output_channels, dtype=torch.long),
                                                 axis=0, dtype=torch.qint32) if use_bias else None
            else:
                W = torch.from_numpy(_dequantize(
                    W_q0, W_scales[0], W_zps[0])).to(dtype=torch.float)
                W_q = torch.quantize_per_tensor(W, scale=W_scales[0], zero_point=(
                    W_zps[0].astype(int).item()), dtype=torch.qint8)
                b = torch.from_numpy(_dequantize(
                    b_q0, X_scale * (W_scales[0].item()), 0)).to(dtype=torch.float) if use_bias else None
                b_q = torch.quantize_per_tensor(
                    b, scale=X_scale * (W_scales[0].item()), zero_point=0, dtype=torch.qint32) if use_bias else None
            # Compare X_scale * W_scale * input_channels * X_value_max * W_value_max with
            # Y_scale * 255 (max for uint8).
            Y_scale = 125.1234
            Y_zp = 5
            # Weight prepacking operator for quantized Linear
            float_bias = b if use_bias else None
            W_prepack = qlinear_prepack(W_q, float_bias)
            if use_multi_dim_input:
                X_q = X_q.view(3, int(batch_size / 3), input_channels)
            # Quantized Linear operator with prepacked weight
            Y_q = qlinear(X_q, W_prepack, Y_scale, Y_zp)
            if not use_channelwise:
                # Test the per-tensor quantization only
                # Reference quantized Linear operator
                Y_q_ref = qlinear_ref(X_q0, X_scale, X_zp, W_q0,
                                      W_scales[0], W_zps[0], b_q0, Y_scale, Y_zp)
                if use_relu:
                    Y_q_ref[Y_q_ref < Y_zp] = Y_zp
                if use_multi_dim_input:
                    Y_q_ref = np.reshape(
                        Y_q_ref, (3, int(batch_size / 3), output_channels))
                # Assert equal
                np.testing.assert_array_almost_equal(Y_q_ref, Y_q.int_repr().numpy(), decimal=decimal_val)
            # Test both per-tensor and per-channel quantization
            # Reference quantized result from PyTorch Linear operator
            W_fp32 = W_q.dequantize().to(dtype=torch.float)
            X_fp32 = X_q.dequantize().to(dtype=torch.float)
            b_fp32 = b_q.dequantize().to(dtype=torch.float) if use_bias else None
            Y_fp32_ref = F.linear(X_fp32, W_fp32, b_fp32)
            if use_relu:
                Y_fp32_ref[Y_fp32_ref < 0.0] = 0.0
            Y_q_ref2 = torch.quantize_per_tensor(
                Y_fp32_ref, Y_scale, Y_zp, torch.quint8)
            # Assert equal
            np.testing.assert_array_almost_equal(
                Y_q_ref2.int_repr().numpy(), Y_q.int_repr().numpy(), decimal=decimal_val)

    """Tests the correctness of the quantized::linear_unpack op."""
    @given(W=hu.tensor(shapes=hu.array_shapes(2, 2,),
                       qparams=hu.qparams(dtypes=torch.qint8)),
           use_channelwise=st.booleans(),
           qengine=st.sampled_from(("qnnpack", "fbgemm")))
    def test_qlinear_unpack(self, W, use_channelwise, qengine):
        if qengine not in torch.backends.quantized.supported_engines:
            return
        if qengine == 'qnnpack':
            if IS_PPC or TEST_WITH_UBSAN:
                return
            use_channelwise = False

        with override_quantized_engine(qengine):
            W, (W_scale, W_zp, torch_type) = W
            if use_channelwise:
                output_channels = W.shape[0]
                W_scales = torch.rand(output_channels).to(torch.double)
                W_zps = torch.round(torch.rand(output_channels)
                                    * 100 - 50).to(torch.int64)
            qlinear_prepack = torch.ops.quantized.linear_prepack
            qlinear_unpack = torch.ops.quantized.linear_unpack

            W = torch.from_numpy(W)
            if use_channelwise:
                W_q = torch.quantize_per_channel(
                    W, W_scales, W_zps, 0, dtype=torch_type)
            else:
                W_q = torch.quantize_per_tensor(W, scale=W_scale, zero_point=W_zp,
                                                dtype=torch_type)
            # Weight prepacking operator for quantized Linear
            W_prepack = qlinear_prepack(W_q)
            # Weight unpack operator for quantized Linear (Used for serialization)
            W_q_origin = qlinear_unpack(W_prepack)[0]
            # Assert equal
            np.testing.assert_equal(W_q.int_repr(), W_q_origin.int_repr().numpy())
            if use_channelwise:
                np.testing.assert_array_almost_equal(np.float32(W_q.q_per_channel_scales().numpy()),
                                                     np.float32(
                                                         W_q_origin.q_per_channel_scales().numpy()),
                                                     decimal=4)
                np.testing.assert_equal(W_q.q_per_channel_zero_points(
                ).numpy(), W_q_origin.q_per_channel_zero_points().numpy())
            else:
                np.testing.assert_equal(np.float32(
                    W_q.q_scale()), np.float32(W_q_origin.q_scale()))
                np.testing.assert_equal(
                    W_q.q_zero_point(), W_q_origin.q_zero_point())

class TestQuantizedConv(unittest.TestCase):
    def _test_qconv_unpack_impl(
        self, qconv_prepack_fn, qconv_unpack_fn, inputs, strides, pads,
        channelwise
    ):
        (X_data, W_data, bias_data, groups) = inputs
        (X, (X_scale, X_zero_point, X_qtype)) = X_data
        (W, (W_scale, W_zero_point, W_qtype)) = W_data
        (bias, (bias_scale, bias_zero_point, bias_qtype)) = bias_data
        if channelwise:
            output_channels = W.shape[0]
            W_scale = torch.tensor([W_scale] * output_channels)
            W_zero_point = torch.tensor([W_zero_point] * output_channels)

        W = torch.from_numpy(W).float()
        bias = torch.from_numpy(bias).float()
        if channelwise:
            W_q = torch.quantize_per_channel(
                W, scales=W_scale, zero_points=W_zero_point, axis=0,
                dtype=W_qtype)
        else:
            W_q = torch.quantize_per_tensor(
                W, scale=W_scale, zero_point=W_zero_point, dtype=W_qtype)

        dilations = (1,) * len(strides)
        W_packed = qconv_prepack_fn(W_q, bias, strides, pads, dilations, groups)
        (W_unpacked, bias) = qconv_unpack_fn(W_packed)

        # Assert equal
        np.testing.assert_equal(W_q.int_repr().numpy(),
                                W_unpacked.int_repr().numpy())
        if channelwise:
            np.testing.assert_array_almost_equal(
                np.float32(W_q.q_per_channel_scales().numpy()),
                np.float32(W_unpacked.q_per_channel_scales().numpy()),
                decimal=4)
            np.testing.assert_equal(W_q.q_per_channel_zero_points(
            ).numpy(), W_unpacked.q_per_channel_zero_points().numpy())
        else:
            np.testing.assert_equal(np.float32(
                W_q.q_scale()), np.float32(W_unpacked.q_scale()))
            np.testing.assert_equal(
                W_q.q_zero_point(), W_unpacked.q_zero_point())

    def _make_qconv_tensors(
        self, batch_size,
        input_channels_per_group, input_feature_map_shape,
        output_channels_per_group, groups, kernels, strides, pads, dilations,
        X_scale, X_zero_point, W_scale, W_zero_point,
        use_bias, use_channelwise
    ):
        input_channels = input_channels_per_group * groups
        output_channels = output_channels_per_group * groups
        # Padded input size should be at least as big as dilated kernel
        kernels = _single(kernels)
        strides = _single(strides)
        pads = _single(pads)
        dilations = _single(dilations)
        for i in range(len(kernels)):
            assume(input_feature_map_shape[i] + 2 * pads[i]
                   >= dilations[i] * (kernels[i] - 1) + 1)
        W_scale = W_scale * output_channels
        W_zero_point = W_zero_point * output_channels
        # Resize W_scale and W_zero_points arrays equal to output_channels
        W_scale = W_scale[:output_channels]
        W_zero_point = W_zero_point[:output_channels]
        # For testing, we use small values for weights and for activations
        # so that no overflow occurs in vpmaddubsw instruction. If the
        # overflow occurs in qconv implementation and if there is no
        # overflow
        # In reference we can't exactly match the results with reference.
        # Please see the comment in qconv implementation file
        # aten/src/ATen/native/quantized/cpu/qconv.cpp for more details.
        (W_value_min, W_value_max) = (-5, 5)
        # the operator expects them in the format
        # (output_channels, input_channels/groups,
        #  kernel_d, kernel_h, kernel_w)
        W_init = torch.randint(
            W_value_min,
            W_value_max,
            (output_channels, input_channels_per_group,) + kernels,
        )
        b_init = torch.randint(0, 10, (output_channels,))

        (X_value_min, X_value_max) = (0, 4)
        X_init = torch.randint(
            X_value_min,
            X_value_max,
            (batch_size, input_channels,) + input_feature_map_shape,
        )
        X = X_scale * (X_init - X_zero_point).float()

        if use_channelwise:
            W_shape = (-1, 1) + (1,) * len(kernels)
            W_scales_tensor = torch.tensor(W_scale, dtype=torch.float)
            W_zero_points_tensor = torch.tensor(W_zero_point, dtype=torch.float)
            W = W_scales_tensor.reshape(*W_shape) * (
                W_init.float() - W_zero_points_tensor.reshape(*W_shape)).float()
            b = X_scale * W_scales_tensor * b_init.float()
        else:
            W = W_scale[0] * (W_init - W_zero_point[0]).float()
            b = X_scale * W_scale[0] * b_init.float()

        X_q = torch.quantize_per_tensor(
            X, scale=X_scale, zero_point=X_zero_point, dtype=torch.quint8)
        if use_channelwise:
            W_q = torch.quantize_per_channel(
                W, W_scales_tensor, W_zero_points_tensor.long(), 0,
                dtype=torch.qint8)
        else:
            W_q = torch.quantize_per_tensor(
                W, scale=W_scale[0], zero_point=W_zero_point[0],
                dtype=torch.qint8)

        bias_float = b if use_bias else None

        return (X, W), (X_q, W_q), bias_float

    def _test_qconv_impl(
        self, qconv_fn, qconv_prepack_fn, conv_op, batch_size,
        input_channels_per_group, input_feature_map_shape,
        output_channels_per_group, groups, kernels, strides, pads, dilations,
        X_scale, X_zero_point, W_scale, W_zero_point, Y_scale, Y_zero_point,
        use_bias, use_relu, use_channelwise
    ):
        (X, W), (X_q, W_q), bias_float = self._make_qconv_tensors(
            batch_size, input_channels_per_group, input_feature_map_shape,
            output_channels_per_group, groups, kernels,
            strides, pads, dilations, X_scale, X_zero_point, W_scale,
            W_zero_point, use_bias, use_channelwise)
        # Assign weights
        conv_op.weight = torch.nn.Parameter(W, requires_grad=False)
        conv_op.bias = torch.nn.Parameter(
            bias_float, requires_grad=False) if use_bias else None
        result_ref = conv_op(X)
        if use_relu:
            relu = torch.nn.ReLU()
            result_ref = relu(result_ref)

        # Quantize reference results for comparison
        result_ref_q = torch.quantize_per_tensor(
            result_ref, scale=Y_scale, zero_point=Y_zero_point,
            dtype=torch.quint8)

        W_prepack = qconv_prepack_fn(
            W_q, bias_float, strides, pads, dilations, groups)
        Y_q = qconv_fn(
            X_q,
            W_prepack,
            strides,
            pads,
            dilations,
            groups,
            Y_scale,
            Y_zero_point,
        )

        # Make sure the results match
        # assert_array_almost_equal compares using the following formula:
        #     abs(desired-actual) < 1.5 * 10**(-decimal)
        # (https://docs.scipy.org/doc/numpy/reference/generated/numpy.testing.assert_almost_equal.html)
        # We use decimal = 0 to ignore off-by-1 differences between
        # reference and test. Off-by-1 differences arise due to the order of
        # round and zero_point addition operation, i.e., if addition
        # followed by round is used by reference and round followed by
        # addition is used by test, the results may differ by 1.
        # For example, the result of round(2.5) + 1 is 3 while
        # round(2.5 + 1) is 4 assuming the rounding mode is
        # round-to-nearest, ties-to-even.
        np.testing.assert_array_almost_equal(
            result_ref_q.int_repr().numpy(), Y_q.int_repr().numpy(), decimal=0)

    """Tests the correctness of quantized convolution op."""
    @given(batch_size=st.integers(1, 3),
           input_channels_per_group=st.sampled_from([2, 4, 5, 8, 16, 32]),
           height=st.integers(10, 16),
           width=st.integers(7, 14),
           output_channels_per_group=st.sampled_from([2, 4, 5, 8, 16, 32]),
           groups=st.integers(1, 3),
           kernel_h=st.integers(1, 7),
           kernel_w=st.integers(1, 7),
           stride_h=st.integers(1, 2),
           stride_w=st.integers(1, 2),
           pad_h=st.integers(0, 2),
           pad_w=st.integers(0, 2),
           dilation=st.integers(1, 2),
           X_scale=st.floats(1.2, 1.6),
           X_zero_point=st.integers(0, 4),
           W_scale=st.lists(st.floats(0.2, 1.6), min_size=1, max_size=2),
           W_zero_point=st.lists(st.integers(-5, 5), min_size=1, max_size=2),
           Y_scale=st.floats(4.2, 5.6),
           Y_zero_point=st.integers(0, 4),
           use_bias=st.booleans(),
           use_relu=st.booleans(),
           use_channelwise=st.booleans(),
           qengine=st.sampled_from(("qnnpack", "fbgemm")))
    def test_qconv(
            self,
            batch_size,
            input_channels_per_group,
            height,
            width,
            output_channels_per_group,
            groups,
            kernel_h,
            kernel_w,
            stride_h,
            stride_w,
            pad_h,
            pad_w,
            dilation,
            X_scale,
            X_zero_point,
            W_scale,
            W_zero_point,
            Y_scale,
            Y_zero_point,
            use_bias,
            use_relu,
            use_channelwise,
            qengine
    ):
        if qengine not in torch.backends.quantized.supported_engines:
            return
        if qengine == 'qnnpack':
            # QNNPACK qconv is flaky on MACOS. Issue #27326
            if IS_PPC or TEST_WITH_UBSAN or IS_MACOS:
                return
            use_channelwise = False

        input_channels = input_channels_per_group * groups
        output_channels = output_channels_per_group * groups
        kernels = (kernel_h, kernel_w)
        strides = (stride_h, stride_w)
        pads = (pad_h, pad_w)
        dilations = (dilation, dilation)

        with override_quantized_engine(qengine):
            qconv = torch.ops.quantized.conv2d
            if use_relu:
                qconv = torch.ops.quantized.conv2d_relu
            qconv_prepack = torch.ops.quantized.conv2d_prepack
            conv_op = torch.nn.Conv2d(
                input_channels,
                output_channels,
                kernels,
                strides,
                pads,
                dilations,
                groups,
            )
            self._test_qconv_impl(
                qconv, qconv_prepack, conv_op, batch_size,
                input_channels_per_group, (height, width),
                output_channels_per_group, groups, kernels, strides, pads,
                dilations, X_scale, X_zero_point, W_scale, W_zero_point,
                Y_scale, Y_zero_point, use_bias, use_relu, use_channelwise)

    """Tests the correctness of the quantized::qconv_unpack op."""
    @given(
        inputs=hu.tensor_conv(
            spatial_dim=2, batch_size_range=(1, 3),
            input_channels_per_group_range=(1, 4),
            output_channels_per_group_range=(1, 4), feature_map_range=(4, 8),
            kernel_range=(1, 4), max_groups=4,
            qparams=[hu.qparams(dtypes=torch.quint8,
                                zero_point_min=0,
                                zero_point_max=0),
                     hu.qparams(dtypes=torch.qint8,
                                zero_point_min=0,
                                zero_point_max=0),
                     hu.qparams(dtypes=torch.qint32,
                                zero_point_min=0,
                                zero_point_max=0)]),
        stride_h=st.integers(1, 3), stride_w=st.integers(1, 3),
        pad_h=st.integers(1, 2), pad_w=st.integers(1, 2),
        channelwise=st.booleans(),
        qengine=st.sampled_from(("qnnpack", "fbgemm")))
    def test_qconv_unpack(
        self, inputs, stride_h, stride_w, pad_h, pad_w, channelwise, qengine
    ):
        if qengine not in torch.backends.quantized.supported_engines:
            return
        if qengine == 'qnnpack':
            if IS_PPC or TEST_WITH_UBSAN:
                return
            channelwise = False

        with override_quantized_engine(qengine):
            qconv_prepack = torch.ops.quantized.conv2d_prepack
            qconv_unpack = torch.ops.quantized.conv2d_unpack
            self._test_qconv_unpack_impl(
                qconv_prepack, qconv_unpack, inputs, (stride_h, stride_w),
                (pad_h, pad_w), channelwise)

    """Tests the correctness of quantized 1D convolution op."""
    @given(batch_size=st.integers(1, 6),
           input_channels_per_group=st.sampled_from((2, 4, 5, 8, 16, 32)),
           output_channels_per_group=st.sampled_from((2, 4, 5, 8, 16, 32)),
           groups=st.integers(1, 3),
           length=st.integers(4, 16),
           kernel=st.integers(1, 7),
           stride=st.integers(1, 2),
           pad=st.integers(0, 2),
           dilation=st.integers(1, 2),
           X_scale=st.floats(1.2, 1.6),
           X_zero_point=st.integers(0, 4),
           W_scale=st.lists(st.floats(0.2, 1.6), min_size=1, max_size=2),
           W_zero_point=st.lists(st.integers(-5, 5), min_size=1, max_size=2),
           Y_scale=st.floats(4.2, 5.6),
           Y_zero_point=st.integers(0, 4),
           use_bias=st.booleans(),
           qengine=st.sampled_from(("qnnpack", "fbgemm")))
    def test_qconv1d(
        self,
        batch_size,
        input_channels_per_group,
        output_channels_per_group,
        groups,
        length,
        kernel,
        stride,
        pad,
        dilation,
        X_scale,
        X_zero_point,
        W_scale,
        W_zero_point,
        Y_scale,
        Y_zero_point,
        use_bias,
        qengine,
    ):
        if qengine not in torch.backends.quantized.supported_engines:
            return
        if qengine == 'qnnpack':
            # QNNPACK qconv is flaky on MACOS. Issue #27326
            if IS_PPC or TEST_WITH_UBSAN or IS_MACOS:
                return

        input_channels = input_channels_per_group * groups
        output_channels = output_channels_per_group * groups

        (X, W), (X_q, W_q), bias_float = self._make_qconv_tensors(
            batch_size, input_channels_per_group, (length,),
            output_channels_per_group, groups, kernel, stride, pad,
            dilation, X_scale, X_zero_point, W_scale, W_zero_point,
            use_bias, False)

        true_conv1d = torch.nn.Conv1d(
            input_channels,
            output_channels,
            kernel,
            stride,
            pad,
            dilation,
            groups,
        )
        true_conv1d.weight = torch.nn.Parameter(W)
        true_conv1d.bias = torch.nn.Parameter(bias_float) if use_bias else None
        true_outp = true_conv1d(X)
        q_result_ref = torch.quantize_per_tensor(
            true_outp, scale=Y_scale, zero_point=Y_zero_point,
            dtype=torch.quint8)

        with override_quantized_engine(qengine):
            conv_op = torch.nn.quantized.Conv1d(
                input_channels,
                output_channels,
                kernel,
                stride,
                pad,
                dilation,
                groups,
            )
            # Get the quantized weights and the output quantization params.
            conv_op.set_weight_bias(W_q, bias_float)
            conv_op.scale = float(Y_scale)
            conv_op.zero_point = int(Y_zero_point)

            q_outp = conv_op(X_q)

            np.testing.assert_array_almost_equal(
                q_result_ref.int_repr().numpy(),
                q_outp.int_repr().numpy(),
                decimal=0)

    @given(batch_size=st.integers(1, 4),
           input_channels_per_group=st.sampled_from([2, 4, 5, 8, 16]),
           D=st.integers(4, 8),
           H=st.integers(4, 8),
           W=st.integers(4, 8),
           output_channels_per_group=st.sampled_from([2, 4, 5, 8, 16]),
           groups=st.integers(1, 3),
           kernel_d=st.integers(1, 4),
           kernel_h=st.integers(1, 4),
           kernel_w=st.integers(1, 4),
           stride_d=st.integers(1, 2),
           stride_h=st.integers(1, 2),
           stride_w=st.integers(1, 2),
           pad_d=st.integers(0, 2),
           pad_h=st.integers(0, 2),
           pad_w=st.integers(0, 2),
           dilation=st.integers(1, 2),
           X_scale=st.floats(1.2, 1.6),
           X_zero_point=st.integers(0, 4),
           W_scale=st.lists(st.floats(0.2, 1.6), min_size=1, max_size=2),
           W_zero_point=st.lists(st.integers(-5, 5), min_size=1, max_size=2),
           Y_scale=st.floats(4.2, 5.6),
           Y_zero_point=st.integers(0, 4),
           use_bias=st.booleans(),
           use_relu=st.booleans(),
           use_channelwise=st.booleans(),
           qengine=st.sampled_from(("fbgemm",)))
    def test_qconv3d(
        self,
        batch_size,
        input_channels_per_group,
        D,
        H,
        W,
        output_channels_per_group,
        groups,
        kernel_d,
        kernel_h,
        kernel_w,
        stride_d,
        stride_h,
        stride_w,
        pad_d,
        pad_h,
        pad_w,
        dilation,
        X_scale,
        X_zero_point,
        W_scale,
        W_zero_point,
        Y_scale,
        Y_zero_point,
        use_bias,
        use_relu,
        use_channelwise,
        qengine
    ):
        if qengine not in torch.backends.quantized.supported_engines:
            return

        input_channels = input_channels_per_group * groups
        output_channels = output_channels_per_group * groups
        kernels = (kernel_d, kernel_h, kernel_w)
        strides = (stride_d, stride_h, stride_w)
        pads = (pad_d, pad_h, pad_w)
        dilations = (dilation, dilation, dilation)

        with override_quantized_engine(qengine):
            qconv = torch.ops.quantized.conv3d
            if use_relu:
                qconv = torch.ops.quantized.conv3d_relu
            qconv_prepack = torch.ops.quantized.conv3d_prepack
            conv_op = torch.nn.Conv3d(
                input_channels,
                output_channels,
                kernels,
                strides,
                pads,
                dilations,
                groups,
            )
            self._test_qconv_impl(
                qconv, qconv_prepack, conv_op, batch_size,
                input_channels_per_group, (D, H, W), output_channels_per_group,
                groups, kernels, strides, pads, dilations, X_scale,
                X_zero_point, W_scale, W_zero_point, Y_scale, Y_zero_point,
                use_bias, use_relu, use_channelwise)

    """Tests the correctness of the quantized::qconv3d_unpack op."""
    @given(
        inputs=hu.tensor_conv(
            spatial_dim=3, batch_size_range=(1, 3),
            input_channels_per_group_range=(1, 3),
            output_channels_per_group_range=(1, 3), feature_map_range=(3, 6),
            kernel_range=(1, 3), max_groups=3,
            qparams=[hu.qparams(dtypes=torch.quint8,
                                zero_point_min=0,
                                zero_point_max=0),
                     hu.qparams(dtypes=torch.qint8,
                                zero_point_min=0,
                                zero_point_max=0),
                     hu.qparams(dtypes=torch.qint32,
                                zero_point_min=0,
                                zero_point_max=0)]),
        stride_d=st.integers(1, 2), stride_h=st.integers(1, 2),
        stride_w=st.integers(1, 2),
        pad_d=st.integers(1, 2), pad_h=st.integers(1, 2),
        pad_w=st.integers(1, 2),
        channelwise=st.booleans(),
        qengine=st.sampled_from(("fbgemm",)))
    def test_qconv3d_unpack(
        self, inputs, stride_d, stride_h, stride_w, pad_d, pad_h, pad_w,
        channelwise, qengine
    ):
        if qengine not in torch.backends.quantized.supported_engines:
            return

        with override_quantized_engine(qengine):
            qconv3d_prepack = torch.ops.quantized.conv3d_prepack
            qconv3d_unpack = torch.ops.quantized.conv3d_unpack
            self._test_qconv_unpack_impl(
                qconv3d_prepack, qconv3d_unpack, inputs,
                (stride_d, stride_h, stride_w), (pad_d, pad_h, pad_w),
                channelwise)

@unittest.skipUnless('qnnpack' in torch.backends.quantized.supported_engines,
                     "This Pytorch Build has not been built with QNNPACK")
@unittest.skipIf(IS_PPC, "QNNPACK is not currently supported on ppc64le")
@unittest.skipIf(TEST_WITH_UBSAN,
                 "QNNPACK does not play well with UBSAN at the moment,"
                 " so we skip the test if we are in a UBSAN environment.")
@unittest.skipIf(IS_MACOS, "QNNPACK tests are flaky on MacOS currently - Issue #29326")
class TestQNNPackOps(TestCase):
    """Tests the correctness of the quantized::qnnpack_relu op."""
    @given(X=hu.tensor(shapes=hu.array_shapes(1, 5, 1, 5),
                       qparams=hu.qparams(dtypes=torch.quint8,
                                          zero_point_min=0,
                                          zero_point_max=0)))
    def test_qnnpack_relu(self, X):
        with override_quantized_engine('qnnpack'):
            X, (scale, zero_point, torch_type) = X
            relu = torch.nn.functional.relu
            X = torch.from_numpy(X)
            Y = X.clone()

            qX = torch.quantize_per_tensor(X, scale=scale, zero_point=zero_point, dtype=torch_type)
            qY_hat = relu(qX)

            Y[Y < 0] = 0
            qY = torch.quantize_per_tensor(Y, scale=scale, zero_point=zero_point, dtype=torch_type)
            self.assertEqual(qY, qY_hat)

    """Tests the correctness of the quantized::qnnpack_tanh op."""
    @given(X=hu.tensor(shapes=hu.array_shapes(1, 5, 1, 5),
                       qparams=hu.qparams(dtypes=torch.quint8)))
    def test_qnnpack_tanh(self, X):
        # Note: In QNNPACK the output scale and zero_point can only be
        #       2.0/256, 128 respectively, as it uses a LUT with 256 bins.
        X, (scale, zero_point, torch_type) = X
        X = torch.from_numpy(X)
        qX = torch.quantize_per_tensor(X, scale=scale,
                                       zero_point=zero_point,
                                       dtype=torch_type)

        # Floating point reference
        Y = torch.tanh(X)
        qY = torch.quantize_per_tensor(Y, scale=1.0 / 128, zero_point=128,
                                       dtype=torch.quint8)
        with override_quantized_engine('fbgemm'):
            qYserver = torch.tanh(qX)
        with override_quantized_engine('qnnpack'):
            qY_hat = torch.tanh(qX)
            self.assertEqual(qY, qY_hat,
                             message="QNNPACK TanH failed (FP ref)!")
            self.assertEqual(qYserver, qY_hat,
                             message="QNNPACK TanH failed (FBGEMM ref)!")

    """Tests the correctness of the quantized::qnnpack_sigmoid op."""
    @given(X=hu.tensor(shapes=hu.array_shapes(1, 5, 1, 5),
                       qparams=hu.qparams(dtypes=torch.quint8)))
    def test_qnnpack_sigmoid(self, X):
        # Note: In QNNPACK the output scale and zero_point can only be
        #       1.0/256, 0 respectively, as it uses a LUT with 256 bins.
        X, (scale, zero_point, torch_type) = X
        X = torch.from_numpy(X).to(torch.float32)
        qX = torch.quantize_per_tensor(X, scale=scale,
                                       zero_point=zero_point,
                                       dtype=torch_type)

        # Floating point reference
        Y = torch.sigmoid(X)
        qY = torch.quantize_per_tensor(Y, scale=1.0 / 256, zero_point=0,
                                       dtype=torch.quint8)
        with override_quantized_engine('fbgemm'):
            qYserver = torch.sigmoid(qX)
        with override_quantized_engine('qnnpack'):
            qY_hat = torch.sigmoid(qX)
            self.assertEqual(qY, qY_hat,
                             message="QNNPACK Sigmoid failed (FP ref)!")
            self.assertEqual(qYserver, qY_hat,
                             message="QNNPACK Sigmoid failed (FBGEMM ref)!")

    def test_qnnpack_sigmoid_sweep(self):
        # Input parameters
        f_min = -4.0
        f_max = 4.0
        scale = (f_max - f_min) / 256.0
        zero_point = 128
        dtype = torch.quint8

        step = scale / 2.0
        x = np.arange(f_min, f_max + step, step)
        X = torch.from_numpy(x).to(torch.float32)
        qX = torch.quantize_per_tensor(X, scale=scale,
                                       zero_point=zero_point,
                                       dtype=dtype)

        dqX = qX.dequantize()
        # Floating point reference
        Y = torch.sigmoid(dqX)
        qY = torch.quantize_per_tensor(Y, scale=1.0 / 256, zero_point=0,
                                       dtype=torch.quint8)
        with override_quantized_engine('fbgemm'):
            qYserver = torch.sigmoid(qX)
        with override_quantized_engine('qnnpack'):
            qY_hat = torch.sigmoid(qX)
            self.assertEqual(qY, qY_hat,
                             message="QNNPACK Sigmoid failed (FP ref)!")
            self.assertEqual(qYserver, qY_hat,
                             message="QNNPACK Sigmoid failed (FBGEMM ref)!")

    """Tests the correctness of the quantized::add (qnnpack) op."""
    @settings(suppress_health_check=(HealthCheck.filter_too_much,))
    @given(A=hu.tensor(shapes=hu.array_shapes(1, 5, 1, 5),
                       qparams=hu.qparams(dtypes=torch.quint8)),
           zero_point=st.sampled_from([0, 2, 5, 15, 127]),
           scale_A=st.sampled_from([0.001, 0.057, 0.889, 12.3]),
           scale_B=st.sampled_from([0.008, 0.0821, 0.67, 7]),
           scale_C=st.sampled_from([0.003, 0.07821, 0.457, 7.34]),)
    def test_qnnpack_add(self, A, zero_point, scale_A, scale_B, scale_C):
        with override_quantized_engine('qnnpack'):
            A_temp = A
            A, (scale_a, zero_point_A, torch_type) = A_temp
            B, (scale_b, zero_point_B, torch_type) = A_temp
            A = torch.from_numpy(A)
            B = torch.from_numpy(B)

            assume(scale_A // scale_C >= 2**-14)
            assume(scale_A // scale_C < 2**8)
            assume(scale_B // scale_C >= 2**-14)
            assume(scale_B // scale_C < 2**8)

            zero_point_C = 127
            qA = torch.quantize_per_tensor(A, scale=scale_A, zero_point=zero_point,
                                           dtype=torch.quint8)
            qB = torch.quantize_per_tensor(B, scale=scale_B, zero_point=zero_point,
                                           dtype=torch.quint8)

            # Add ground truth
            C = (qA.dequantize() + qB.dequantize()).numpy()

            qC = _quantize(C, scale_C, zero_point_C)

            qC_qnnp = torch.ops.quantized.add(qA, qB, scale_C, zero_point_C)

            np.testing.assert_equal(qC, qC_qnnp.int_repr(),
                                    "Quantized addition failed.")

            Crelu = C.copy()
            Crelu[C < 0] = 0
            qCrelu = torch.quantize_per_tensor(torch.from_numpy(Crelu), scale_C,
                                               zero_point_C, dtype=torch.quint8)
            qCrelu_hat = torch.ops.quantized.add_relu(qA, qB, scale=scale_C, zero_point=zero_point_C)
            np.testing.assert_equal(qCrelu.int_repr().numpy(), qCrelu_hat.int_repr(),
                                    "Quantized addition with ReLU failed.")

            A = torch.ones((0, 2), dtype=torch.float32)
            qA = torch.quantize_per_tensor(A, scale=scale_A, zero_point=zero_point_A,
                                           dtype=torch.quint8)
            qC = torch.ops.quantized.add(qA, qA, scale_C, zero_point_C)
            np.testing.assert_equal(qC.size(), qA.size(),
                                    "Quantized addition with batch size 0 failed.")

    """Tests the correctness of quantized::qnnpack_maxpool2d op."""
    @given(A=hu.tensor(shapes=hu.array_shapes(4, 4, 3, 5),
                       qparams=hu.qparams(dtypes=torch.quint8)),
           kernel=st.sampled_from([2, 4]),
           stride=st.sampled_from([1, 2]),
           padding=st.sampled_from([1, 2]))
    def test_qnnpack_maxpool2d(self, A, kernel, stride, padding):
        import torch.nn.functional as F

        with override_quantized_engine('qnnpack'):
            A, (scale, zero_point, torch_type) = A
            X = torch.from_numpy(A)
            np_type = np.uint8
            dilation = 1

            # Check constraints
            assume(kernel // 2 >= padding)  # Kernel cannot be overhanging!

            iH, iW = X.shape[-2:]

            oH = pool_output_shape(iH, kernel, padding, stride, dilation)
            assume(oH > 0)
            oW = pool_output_shape(iW, kernel, padding, stride, dilation)
            assume(oW > 0)

            k = (kernel, kernel)
            s = (stride, stride)
            d = (dilation, dilation)
            p = (padding, padding)

            q_max_pool = torch.ops.quantized.max_pool2d

            a = scale * (X - zero_point).to(dtype=torch.float)
            qa = torch.quantize_per_tensor(a, scale=scale, zero_point=zero_point,
                                           dtype=torch_type)

            a_ref = qa.dequantize()

            a_pool = F.max_pool2d(a_ref, kernel_size=k, stride=s, padding=p,
                                  dilation=d)

            a_pool_nhwc = a_pool.permute([0, 2, 3, 1])

            qa_pool = q_max_pool(qa, k, s, p, d, ceil_mode=False)

            qa_pool_int = qa_pool.dequantize()
            np.testing.assert_equal(a_pool.numpy(), qa_pool_int.numpy())

            A = torch.ones((0, 2, 4, 4), dtype=torch.float32)
            qa = torch.quantize_per_tensor(A, scale=scale, zero_point=zero_point,
                                           dtype=torch_type)
            qc = q_max_pool(qa, k, s, p, d, ceil_mode=False)
            oH = pool_output_shape(4, kernel, padding, stride, dilation)
            oW = pool_output_shape(4, kernel, padding, stride, dilation)
            np.testing.assert_equal(qc.size(), (0, 2, oH, oW),
                                    "Quantized maxpool2d with batch size 0 failed.")

    @given(batch_size=st.integers(1, 5),
           channels=st.sampled_from([2, 4, 5, 8, 16, 32]),
           height=st.integers(4, 10),
           width=st.integers(4, 10),
           kernel=st.integers(2, 5),
           stride=st.integers(1, 2),
           padding=st.integers(1, 2),
           scale=st.floats(0.2, 1.6),
           zero_point=st.integers(0, 25)
           )
    def test_avg_pool2d(
            self,
            batch_size,
            channels,
            height,
            width,
            kernel,
            stride,
            padding,
            scale,
            zero_point

    ):
        with override_quantized_engine('qnnpack'):
            import torch.nn.functional as F
            X_init = torch.from_numpy(np.random.randint(
                0, 50, (batch_size, channels, height, width)))

            X = scale * (X_init - zero_point).to(dtype=torch.float)

            # Check constraints
            assume(kernel // 2 >= padding)  # Kernel cannot be overhanging!

            iH, iW = X.shape[-2:]

            oH = pool_output_shape(iH, kernel, padding, stride, 1)
            assume(oH > 0)
            oW = pool_output_shape(iW, kernel, padding, stride, 1)
            assume(oW > 0)
            k = (kernel, kernel)
            s = (stride, stride)
            p = (padding, padding)

            q_avg_pool = torch.nn.quantized.functional.avg_pool2d

            x_q = torch.quantize_per_tensor(X, scale=scale, zero_point=zero_point,
                                            dtype=torch.quint8)

            a_pool = F.avg_pool2d(x_q.dequantize().to(torch.float), kernel_size=k, stride=s, padding=p)
            qa_pool = q_avg_pool(x_q, k, s, p)
            # Quantize Ref Output
            a_pool_q = torch.quantize_per_tensor(a_pool, scale=scale, zero_point=zero_point,
                                                 dtype=torch.quint8)
            np.testing.assert_array_almost_equal(a_pool_q.int_repr().numpy(),
                                                 qa_pool.int_repr().numpy(), decimal=0)


    @given(batch_size=st.integers(1, 5),
           channels=st.sampled_from([2, 4, 5, 8, 16, 32]),
           height=st.integers(4, 10),
           width=st.integers(4, 10),
           scale=st.floats(0.02, 2.6),
           zero_point=st.integers(0, 25))
    def test_mean(self, batch_size, channels, height, width, scale, zero_point):
        with override_quantized_engine('qnnpack'):
            dim = (2, 3)
            X_init = torch.from_numpy(np.random.randint(
                0, 50, (batch_size, channels, height, width)))
            X = scale * (X_init - zero_point).to(dtype=torch.float)

            qX = torch.quantize_per_tensor(X, scale, zero_point, torch.quint8)
            Y = torch.mean(qX.dequantize(), dim)
            Y = torch.quantize_per_tensor(Y, scale, zero_point, torch.quint8)
            qY = torch.mean(qX, dim)
            np.testing.assert_array_almost_equal(Y.int_repr().numpy(), qY.int_repr().numpy(), decimal=0)

    """Tests the correctness of the quantized::hardswish op."""
    @given(X=hu.tensor(shapes=hu.array_shapes(1, 8, 1, 8),
                       elements=hu.floats(-1e6, 1e6, allow_nan=False, allow_infinity=False),
                       qparams=hu.qparams(dtypes=(torch.quint8))),
           Y_scale=st.floats(1e-6, 1e6),
           Y_zero_point=st.integers(0, 10))
    def test_hardswish(self, X, Y_scale, Y_zero_point):
        _test_hardswish(self, X, Y_scale, Y_zero_point, 'qnnpack')

<<<<<<< HEAD
    """Tests the correctness of the quantized::hardtanh op."""
    @given(X=hu.tensor(shapes=hu.array_shapes(1, 8, 1, 8),
                       elements=hu.floats(-1e6, 1e6, allow_nan=False, allow_infinity=False),
                       qparams=hu.qparams(dtypes=torch.quint8)),
           min_val=hu.floats(-1e6, -9.999999974752427e-07, allow_nan=False, allow_infinity=False),
           max_val=hu.floats(9.999999974752427e-07, 1e6, allow_nan=False, allow_infinity=False))
    def test_hardtanh(self, X, min_val, max_val):
        with override_quantized_engine('qnnpack'):
            X, (scale, zero_point, torch_type) = X

            assume(min_val <= max_val)
            Y = X.copy()
            Y[Y < min_val] = min_val
            Y[Y > max_val] = max_val
            qY = torch.quantize_per_tensor(torch.from_numpy(Y), scale=scale,
                                           zero_point=zero_point, dtype=torch_type)
            X = torch.from_numpy(X)
            qX = torch.quantize_per_tensor(X, scale=scale, zero_point=zero_point,
                                           dtype=torch_type)

            qY_hat = torch.nn.quantized.functional.hardtanh(qX, min_val, max_val)
            self.assertEqual(
                qY, qY_hat,
                message="hardtanh failed:\nactual {}\nexpected {}".format(qY_hat, qY))

=======
    """Tests the correctness of the quantized::hardsigmoid op."""
    @given(X=hu.tensor(shapes=hu.array_shapes(1, 8, 1, 8),
                       elements=hu.floats(-1e6, 1e6, allow_nan=False, allow_infinity=False),
                       qparams=hu.qparams(dtypes=(torch.quint8))))
    def test_qhardsigmoid(self, X):
        _test_hardsigmoid(self, X, 'qnnpack')
>>>>>>> c03d1494

"""Tests the correctness of the tensor comparators."""
class TestComparatorOps(TestCase):
    """Tests the element-wise equality ops."""
    @given(A=hu.tensor(shapes=((3, 4, 5),),
                       qparams=hu.qparams()),
           B=hu.tensor(shapes=((5,), (1, 5), (1, 1, 5), (4, 5), (3, 4, 5)),
                       qparams=hu.qparams()))
    def test_compare_tensor_tensor(self, A, B):
        A, (scale_a, zero_point_a, dtype_a) = A
        B, (scale_b, zero_point_b, dtype_b) = B
        tA = torch.from_numpy(A)
        tB = torch.from_numpy(B)

        qA = torch.quantize_per_tensor(tA, scale=scale_a, zero_point=zero_point_a,
                                       dtype=dtype_a)
        qB = torch.quantize_per_tensor(tB, scale=scale_b, zero_point=zero_point_b,
                                       dtype=dtype_b)
        dqA = qA.dequantize()
        dqB = qB.dequantize()

        ops_under_test = ('__eq__', '__ne__', '__ge__', '__le__', '__gt__',
                          '__lt__', 'eq', 'ne', 'ge', 'le', 'gt', 'lt')

        for op in ops_under_test:
            result_ref = getattr(dqA, op)(dqB)
            result = getattr(qA, op)(qB)
            self.assertEqual(result_ref, result,
                             "'tensor.{}(tensor)'' failed".format(op))
            # Reversed broadcasting.
            result_ref = getattr(dqB, op)(dqA)
            result = getattr(qB, op)(qA)
            self.assertEqual(result_ref, result,
                             "'tensor.{}(tensor)'' failed".format(op))

    @unittest.skip("FIXME: Failing due to overflow error without width option")
    @given(A=hu.tensor(shapes=((3, 4, 5),),
                       qparams=hu.qparams()),
           b=hu.floats(allow_infinity=False, allow_nan=False))
    def test_compare_tensor_scalar(self, A, b):
        A, (scale_a, zero_point_a, dtype_a) = A
        tA = torch.from_numpy(A)

        qA = torch.quantize_per_tensor(tA, scale=scale_a, zero_point=zero_point_a,
                                       dtype=dtype_a)
        dqA = qA.dequantize()

        ops_under_test_reversible = ('__eq__', '__ne__', '__ge__', '__le__',
                                     '__gt__', '__lt__')
        ops_under_test_nonreversible = ('eq', 'ne', 'ge', 'le', 'gt', 'lt')

        for op in ops_under_test_reversible:
            result_ref = getattr(dqA, op)(b)
            result = getattr(qA, op)(b)
            self.assertEqual(result_ref, result,
                             "'tensor.{}(scalar)'' failed".format(op))
            # Reversed broadcasting.
            result_ref = getattr(b, op)(dqA)
            result = getattr(b, op)(qA)
            self.assertEqual(result_ref, result,
                             "'scalar.{}(tensor)'' failed".format(op))

        for op in ops_under_test_nonreversible:
            result_ref = getattr(dqA, op)(b)
            result = getattr(qA, op)(b)
            self.assertEqual(result_ref, result,
                             "'tensor.{}(scalar)'' failed".format(op))


if __name__ == "__main__":
    run_tests()<|MERGE_RESOLUTION|>--- conflicted
+++ resolved
@@ -2825,7 +2825,13 @@
     def test_hardswish(self, X, Y_scale, Y_zero_point):
         _test_hardswish(self, X, Y_scale, Y_zero_point, 'qnnpack')
 
-<<<<<<< HEAD
+    """Tests the correctness of the quantized::hardsigmoid op."""
+    @given(X=hu.tensor(shapes=hu.array_shapes(1, 8, 1, 8),
+                       elements=hu.floats(-1e6, 1e6, allow_nan=False, allow_infinity=False),
+                       qparams=hu.qparams(dtypes=(torch.quint8))))
+    def test_qhardsigmoid(self, X):
+        _test_hardsigmoid(self, X, 'qnnpack')
+
     """Tests the correctness of the quantized::hardtanh op."""
     @given(X=hu.tensor(shapes=hu.array_shapes(1, 8, 1, 8),
                        elements=hu.floats(-1e6, 1e6, allow_nan=False, allow_infinity=False),
@@ -2851,14 +2857,6 @@
                 qY, qY_hat,
                 message="hardtanh failed:\nactual {}\nexpected {}".format(qY_hat, qY))
 
-=======
-    """Tests the correctness of the quantized::hardsigmoid op."""
-    @given(X=hu.tensor(shapes=hu.array_shapes(1, 8, 1, 8),
-                       elements=hu.floats(-1e6, 1e6, allow_nan=False, allow_infinity=False),
-                       qparams=hu.qparams(dtypes=(torch.quint8))))
-    def test_qhardsigmoid(self, X):
-        _test_hardsigmoid(self, X, 'qnnpack')
->>>>>>> c03d1494
 
 """Tests the correctness of the tensor comparators."""
 class TestComparatorOps(TestCase):
